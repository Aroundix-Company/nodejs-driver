# Collections

## List and Set 

When reading columns with CQL list or set data types, the driver exposes them as native Arrays. When writing values to a
list or set column, you can pass in a Array.

```javascript
client.execute('SELECT list_val, set_val, double_val FROM tbl')
  .then(function (result) {
    console.log(Array.isArray(result.rows[0]['list_val'])); // true
    console.log(Array.isArray(result.rows[0]['set_val']));  // true
  });
```

## Map 

JavaScript objects are used to represent the CQL map data type in the driver, because JavaScript objects are associative
arrays.

```javascript
client.execute('SELECT map_val FROM tbl')
  .then(function (result) {
    console.log(JSON.stringify(result.rows[0]['map_val'])); // {"key1":1,"key2":2}
  });
```

When using CQL maps, the driver needs a way to determine that the object instance passed as a parameter must be encoded
 as a map. Inserting a map as an object will fail:

```javascript
const query = 'INSERT INTO tbl (id, map_val) VALUES (?, ?)';
const params = [id, {key1: 1, key2: 2}];
client.execute(query, params)
  .catch(function (err) {
    console.log(err) // TypeError: The target data type could not be guessed
  });
```

To overcome this limitation, you should prepare your queries. Preparing and executing statements in the driver does not
require chaining two asynchronous calls, you can set the prepare flag in the query options and the driver will handle
the rest. The previous query, using the prepare flag, will succeed:

```javascript
client.execute(query, params, { prepare: true });
```

### ECMAScript Map and Set support 

The new built-in types in ECMAScript 6, Map and Set, can be used to represent CQL map and set values. To enable this option, you should specify the constructors in the client options.

```javascript
const options = {
  contactPoints,
  localDataCenter,
  encoding: { 
    map: Map,
    set: Set
  }
};
<<<<<<< HEAD
const client = new Client(options);
=======

const client = new cassandra.Client(options);
>>>>>>> 6cf377cf
```

This way, when encoding or decoding map or set values, the driver uses those constructors:

```javascript
client.execute('SELECT map_val FROM tbl')
  .then(function (result) {
    console.log(result.rows[0]['map_val'] instanceof Map); // true
  });
```<|MERGE_RESOLUTION|>--- conflicted
+++ resolved
@@ -58,12 +58,8 @@
     set: Set
   }
 };
-<<<<<<< HEAD
+
 const client = new Client(options);
-=======
-
-const client = new cassandra.Client(options);
->>>>>>> 6cf377cf
 ```
 
 This way, when encoding or decoding map or set values, the driver uses those constructors:
