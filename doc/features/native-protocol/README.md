--- conflicted
+++ resolved
@@ -11,20 +11,12 @@
 to limit the protocol version to use, you do so in the protocol options.
 
 ```javascript
-<<<<<<< HEAD
 const dse = require('dse-driver');
 const protocolVersion = dse.types.protocolVersion;
 const client = new dse.Client({
-   contactPoints: [ 'host1', 'host2' ],
-   protocolOptions: { maxVersion: protocolVersion.v3 }
-=======
-const cassandra = require('cassandra-driver');
-const protocolVersion = cassandra.types.protocolVersion;
-const client = new cassandra.Client({
   contactPoints,
   localDataCenter,
   protocolOptions: { maxVersion: protocolVersion.v3 }
->>>>>>> 6cf377cf
 });
 ```
 
