/*
 * Copyright DataStax, Inc.
 *
 * Licensed under the Apache License, Version 2.0 (the "License");
 * you may not use this file except in compliance with the License.
 * You may obtain a copy of the License at
 *
 * http://www.apache.org/licenses/LICENSE-2.0
 *
 * Unless required by applicable law or agreed to in writing, software
 * distributed under the License is distributed on an "AS IS" BASIS,
 * WITHOUT WARRANTIES OR CONDITIONS OF ANY KIND, either express or implied.
 * See the License for the specific language governing permissions and
 * limitations under the License.
 */
'use strict';
const assert = require('assert');
const util = require('util');

const helper = require('../../test-helper');
const Client = require('../../../lib/client');
const types = require('../../../lib/types');
const utils = require('../../../lib/utils');
const errors = require('../../../lib/errors');
const loadBalancing = require('../../../lib/policies/load-balancing');
const vit = helper.vit;
const vdescribe = helper.vdescribe;
const Uuid = types.Uuid;
const commonKs = helper.getRandomName('ks');
const numericTests = require('./numeric-tests');

describe('Client', function () {
  this.timeout(120000);
  describe('#execute(query, params, {prepare: 1}, callback)', function () {
    const commonTable = commonKs + '.' + helper.getRandomName('table');
    const commonTable2 = commonKs + '.' + helper.getRandomName('table');

    const setupInfo = helper.setup(3, {
      keyspace: commonKs,
      queries: [ helper.createTableWithClusteringKeyCql(commonTable), helper.createTableCql(commonTable2) ],
      ccmOptions: { yaml: ['batch_size_warn_threshold_in_kb:5'] }
    });

    it('should execute a prepared query with parameters on all hosts', function (done) {
      const client = setupInfo.client;
      const query = util.format('SELECT * FROM %s WHERE id1 = ?', commonTable);
      utils.timesSeries(3, function (n, next) {
        client.execute(query, [types.Uuid.random()], {prepare: 1}, function (err, result) {
          assert.ifError(err);
          assert.strictEqual(client.hosts.length, 3);
          assert.notEqual(result, null);
          assert.notEqual(result.rows, null);
          next();
        });
      }, done);
    });
    it('should callback with error when query is invalid', function (done) {
      const client = setupInfo.client;
      const query = 'SELECT WILL FAIL';
      client.execute(query, ['system'], {prepare: 1}, function (err) {
        assert.ok(err);
        assert.strictEqual(err.code, types.responseErrorCodes.syntaxError);
        assert.strictEqual(err.query, query);
        done();
      });
    });
    context('with incorrect query parameters', () => {
      const client = setupInfo.client;
      const query = `INSERT INTO ${commonTable2} (id, bigint_sample) VALUES (?, ?)`;

      it('should callback with error when the amount of parameters does not match', done => {
        utils.eachSeries(
          [
            // 2 parameters are expected
            [ types.Uuid.random() ],
            [ types.Uuid.random(), types.Long.ONE, 'abc' ]
          ],
          (params, next) => client.execute(query, params, {prepare: true}, err => {
            helper.assertInstanceOf(err, errors.ResponseError);
            assert.strictEqual(err.code, types.responseErrorCodes.invalid);
            next();
          }),
          done
        );
      });

      it('should callback with error when the parameter types do not match', done => {
        utils.eachSeries(
          [
            [ types.Uuid.random(), types.Uuid.random() ],
            [ types.Uuid.random(), true ]
          ],
          (params, next) => client.execute(query, params, {prepare: true}, err => {
            helper.assertInstanceOf(err, TypeError);
            next();
          }),
          done
        );
      });

      it('should callback with error when parameters can not be encoded', done => {
        utils.eachSeries(
          [
            [ types.Uuid.random(), {} ],
            [ types.Uuid.random(), Symbol('abc') ]
          ],
          (params, next) => client.execute(query, params, {prepare: true}, err => {
            helper.assertInstanceOf(err, TypeError);
            next();
          }),
          done
        );
      });

      it('should callback with error when the partition key can not be encoded', done => {
        utils.eachSeries(
          [
            [ Symbol(true), types.Long.ONE ],
            [ {}, types.Long.ONE ],
            [ types.InetAddress.fromString('10.10.10.10'), types.Long.ONE ]
          ],
          (params, next) => client.execute(query, params, {prepare: true}, err => {
            helper.assertInstanceOf(err, TypeError);
            next();
          }),
          done
        );
      });
    });
    it('should prepare and execute a query without parameters', function (done) {
      const client = setupInfo.client;
      client.execute(helper.queries.basic, null, {prepare: 1}, function (err, result) {
        assert.ifError(err);
        assert.ok(result);
        assert.strictEqual(typeof result.rows.length, 'number');
        done();
      });
    });
    it('should prepare and execute a queries in parallel', function (done) {
      const client = setupInfo.client;
      const queries = [
        helper.queries.basic,
        helper.queries.basicNoResults,
        util.format('SELECT * FROM %s WHERE id1 = ?', commonTable),
        util.format('SELECT * FROM %s WHERE id1 IN (?, ?)', commonTable)
      ];
      const params = [
        null,
        null,
        [types.Uuid.random()],
        [types.Uuid.random(), types.Uuid.random()]
      ];
      utils.times(100, function (n, next) {
        const index = n % 4;
        client.execute(queries[index], params[index], {prepare: 1}, function (err, result) {
          assert.ifError(err);
          assert.ok(result);
          assert.strictEqual(typeof result.rows.length, 'number');
          next();
        });
      }, done);
    });
    it('should fail following times if it fails to prepare', function (done) {
      const client = setupInfo.client;
      utils.series([function (seriesNext) {
        //parallel
        utils.times(10, function (n, next) {
          client.execute('SELECT * FROM system.table1', ['val'], {prepare: 1}, function (err) {
            helper.assertInstanceOf(err, Error);
            helper.assertInstanceOf(err, errors.ResponseError);
            assert.strictEqual(err.code, types.responseErrorCodes.invalid);
            next();
          });
        }, seriesNext);
      }, function (seriesNext) {
        utils.timesSeries(10, function (n, next) {
          client.execute('SELECT * FROM system.table2', ['val'], {prepare: 1}, function (err) {
            helper.assertInstanceOf(err, Error);
            helper.assertInstanceOf(err, errors.ResponseError);
            assert.strictEqual(err.code, types.responseErrorCodes.invalid);
            next();
          });
        }, seriesNext);
      }], done);
    });
    context('when prepareOnAllHosts set to false', function () {
      it('should execute a prepared query on all hosts', function (done) {
        const client = newInstance({ prepareOnAllHosts: false });
        utils.timesSeries(6, function (n, next) {
          client.execute(helper.queries.basic, [], { prepare: true }, next);
        }, helper.finish(client, done));
      });
      it('should execute a prepared query on all hosts with the keyspace set', function (done) {
        const client = newInstance({ prepareOnAllHosts: false, keyspace: 'system' });
        utils.timesSeries(6, function (n, next) {
          client.execute('SELECT * FROM local', [], { prepare: true }, next);
        }, helper.finish(client, done));
      });
    });
    it('should fail if the type does not match', function (done) {
      const client = setupInfo.client;
      client.execute(util.format('SELECT * FROM %s WHERE id1 = ?', commonTable), [1000], {prepare: 1}, function (err) {
        helper.assertInstanceOf(err, Error);
        helper.assertInstanceOf(err, TypeError);
        done();
      });
    });
    it('should serialize all guessed types', function (done) {
      const values = [types.Uuid.random(), 'as', '111', null, new types.Long(0x1001, 0x0109AA), 1, utils.allocBufferFromArray([1, 240]),
        true, new Date(1221111111), types.InetAddress.fromString('10.12.0.1'), null, null, null];
      const columnNames = 'id, ascii_sample, text_sample, int_sample, bigint_sample, double_sample, blob_sample, ' +
        'boolean_sample, timestamp_sample, inet_sample, timeuuid_sample, list_sample, set_sample';
      serializationTest(setupInfo.client, values, columnNames, done);
    });
    it('should serialize all null values', function (done) {
      const values = [types.Uuid.random(), null, null, null, null, null, null, null, null, null, null, null, null];
      const columnNames = 'id, ascii_sample, text_sample, int_sample, bigint_sample, double_sample, blob_sample, boolean_sample, timestamp_sample, inet_sample, timeuuid_sample, list_sample, set_sample';
      serializationTest(setupInfo.client, values, columnNames, done);
    });
    it('should use prepared metadata to determine the type of params in query', function (done) {
      const values = [types.Uuid.random(), types.TimeUuid.now(), [1, 1000, 0], {k: '1'}, 1, -100019, ['arr'], types.InetAddress.fromString('192.168.1.1')];
      const columnNames = 'id, timeuuid_sample, list_sample2, map_sample, int_sample, float_sample, set_sample, inet_sample';
      serializationTest(setupInfo.client, values, columnNames, done);
    });
    vit('2.0', 'should support IN clause with 1 marker', function (done) {
      const query = util.format('SELECT * FROM %s WHERE id1 IN ?', commonTable);
      setupInfo.client.execute(query, [ [ Uuid.random(), Uuid.random() ] ], { prepare: true }, function (err, result) {
        assert.ifError(err);
        assert.ok(result);
        assert.strictEqual(typeof result.rows.length, 'number');
        done();
      });
    });
    vit('2.0', 'should use pageState and fetchSize', function (done) {
      const client = newInstance({
        keyspace: commonKs,
        queryOptions: { consistency: types.consistencies.quorum }
      });
      let pageState;
      let rawPageState;
      const table = helper.getRandomName('table');
      utils.series([
        helper.toTask(client.execute, client, helper.createTableCql(table)),
        function insertData(seriesNext) {
          const query = util.format('INSERT INTO %s (id, text_sample) VALUES (?, ?)', table);
          utils.times(100, function (n, next) {
            client.execute(query, [types.uuid(), n.toString()], {prepare: 1}, next);
          }, seriesNext);
        },
        function selectData(seriesNext) {
          //Only fetch 70
          client.execute(util.format('SELECT * FROM %s', table), [], {prepare: 1, fetchSize: 70}, function (err, result) {
            assert.ifError(err);
            assert.strictEqual(result.rows.length, 70);
            pageState = result.pageState;
            rawPageState = result.rawPageState;
            seriesNext();
          });
        },
        function selectDataRemaining(seriesNext) {
          //The remaining
          client.execute(util.format('SELECT * FROM %s', table), [], {prepare: 1, pageState: pageState}, function (err, result) {
            assert.ifError(err);
            assert.strictEqual(result.rows.length, 30);
            seriesNext();
          });
        },
        function selectDataRemainingWithMetaPageState(seriesNext) {
          //The remaining
          client.execute(util.format('SELECT * FROM %s', table), [], {prepare: 1, pageState: rawPageState}, function (err, result) {
            assert.ifError(err);
            assert.strictEqual(result.rows.length, 30);
            seriesNext();
          });
        },
        client.shutdown.bind(client)
      ], done);
    });
    it('should encode and decode varint values', function (done) {
      const client = setupInfo.client;
      const table = commonKs + '.' + helper.getRandomName('table');
      const expectedRows = {};
      utils.series([
        helper.toTask(client.execute, client, util.format('CREATE TABLE %s (id uuid primary key, val varint)', table)),
        function insertData(seriesNext) {
          const query = util.format('INSERT INTO %s (id, val) VALUES (?, ?)', table);
          utils.timesLimit(150, 100, function (n, next) {
            const id = types.uuid();
            let value = types.Integer.fromNumber(n * 999);
            value = value.multiply(types.Integer.fromString('9999901443'));
            if (n % 2 === 0) {
              //as a string also
              value = value.toString();
            }
            expectedRows[id] = value.toString();
            client.execute(query, [id, value], {prepare: 1}, next);
          }, seriesNext);
        },
        function selectData(seriesNext) {
          client.execute(util.format('SELECT id, val, varintAsBlob(val) FROM %s', table), [], {prepare: 1}, function (err, result) {
            assert.ifError(err);
            result.rows.forEach(function (row) {
              helper.assertInstanceOf(row['val'], types.Integer);
              const expectedValue = expectedRows[row['id']];
              assert.ok(expectedValue);
              assert.strictEqual(row['val'].toString(), expectedValue.toString());
            });
            seriesNext();
          });
        }
      ], done);
    });
    it('should encode and decode decimal values', function (done) {
      const client = setupInfo.client;
      const table = commonKs + '.' + helper.getRandomName('table');
      const expectedRows = {};
      utils.series([
        helper.toTask(client.execute, client, util.format('CREATE TABLE %s (id uuid primary key, val decimal)', table)),
        function insertData(seriesNext) {
          const query = util.format('INSERT INTO %s (id, val) VALUES (?, ?)', table);
          utils.timesLimit(150, 100, function (n, next) {
            const id = types.Uuid.random();
            let value = (n * 999).toString() + '.' + (100 + n * 7).toString();
            if (n % 10 === 0) {
              value = '-' + value;
            }
            if (n % 2 === 0) {
              //as a BigDecimal too
              value = types.BigDecimal.fromString(value);
            }
            expectedRows[id] = value.toString();
            client.execute(query, [id, value], {prepare: 1}, next);
          }, seriesNext);
        },
        function selectData(seriesNext) {
          client.execute(util.format('SELECT id, val FROM %s', table), [], {prepare: 1}, function (err, result) {
            assert.ifError(err);
            result.rows.forEach(function (row) {
              helper.assertInstanceOf(row['val'], types.BigDecimal);
              const expectedValue = expectedRows[row['id']];
              assert.ok(expectedValue);
              assert.strictEqual(row['val'].toString(), expectedValue.toString());
            });
            seriesNext();
          });
        }
      ], done);
    });
    describe('with named parameters', function () {
      vit('2.0', 'should allow an array of parameters', function (done) {
        const query = util.format('SELECT * FROM %s WHERE id1 = :id1', commonTable);
        setupInfo.client.execute(query, [ Uuid.random() ], { prepare: 1 }, function (err, result) {
          assert.ifError(err);
          assert.ok(result && result.rows);
          assert.strictEqual(typeof result.rows.length, 'number');
          done();
        });
      });
      vit('2.0', 'should allow associative array of parameters', function (done) {
        const query = util.format('SELECT * FROM %s WHERE id1 = :id1', commonTable);
        setupInfo.client.execute(query, {'id1': Uuid.random()}, {prepare: 1}, function (err, result) {
          assert.ifError(err);
          assert.ok(result && result.rows);
          assert.strictEqual(typeof result.rows.length, 'number');
          done();
        });
      });
      vit('2.0', 'should be case insensitive', function (done) {
        const query = util.format('SELECT * FROM %s WHERE id1 = :ID1', commonTable);
        setupInfo.client.execute(query, {'iD1': Uuid.random()}, {prepare: 1}, function (err, result) {
          assert.ifError(err);
          assert.ok(result && result.rows);
          assert.strictEqual(typeof result.rows.length, 'number');
          done();
        });
      });
      vit('2.0', 'should allow objects with other props as parameters', function (done) {
        const query = util.format('SELECT * FROM %s WHERE id1 = :ID1', commonTable);
        setupInfo.client.execute(query, {'ID1': Uuid.random(), other: 'value'}, {prepare: 1}, function (err, result) {
          assert.ifError(err);
          assert.ok(result && result.rows);
          assert.strictEqual(typeof result.rows.length, 'number');
          done();
        });
      });
    });
    it('should encode and decode maps using Map polyfills', function (done) {
      const client = newInstance({ encoding: { map: helper.Map}});
      const table = commonKs + '.' + helper.getRandomName('table');
      const MapPF = helper.Map;
      const values = [
        [
          //map1 to n with array of length 2 as values
          Uuid.random(),
          new MapPF([['k1', 'v1'], ['k2', 'v2'], ['k3', 'v33333']]),
          new MapPF([[-100, new Date(1423499543481)], [1, new Date()]]),
          new MapPF([[new Date(1413496543466), -2], [new Date(), 1.1233799457550049]]),
          new MapPF([[types.Integer.fromString('100000001'), true]]),
          new MapPF([[types.timeuuid(), types.BigDecimal.fromString('1.20008')], [types.timeuuid(), types.BigDecimal.fromString('-9.26')]])
        ]
      ];
      const createTableCql = util.format('CREATE TABLE %s ' +
      '(id uuid primary key, ' +
      'map_text_text map<text,text>, ' +
      'map_int_date map<int,timestamp>, ' +
      'map_date_float map<timestamp,float>, ' +
      'map_varint_boolean map<varint,boolean>, ' +
      'map_timeuuid_text map<timeuuid,decimal>)', table);
      utils.series([
        helper.toTask(client.execute, client, createTableCql),
        function insertData(seriesNext) {
          const query = util.format('INSERT INTO %s (id, map_text_text, map_int_date, map_date_float, map_varint_boolean, map_timeuuid_text) ' +
          'VALUES (?, ?, ?, ?, ?, ?)', table);
          utils.each(values, function (params, next) {
            client.execute(query, params, {prepare: true}, next);
          }, seriesNext);
        },
        function selectData(seriesNext) {
          //Make ? markers C*1.2-compatible
          const markers = values.map(() => '?').join(',');
          const query = util.format('SELECT * FROM %s WHERE id IN (' + markers + ')', table);
          client.execute(query, values.map(x => x[0]), {prepare: true}, function (err, result) {
            assert.ifError(err);
            assert.ok(result.rows.length);
            result.rows.forEach(function (row) {
              const expectedValues = helper.first(values, item => item[0].equals(row.id));
              helper.assertInstanceOf(row['map_text_text'], MapPF);
              assert.strictEqual(row['map_text_text'].toString(), expectedValues[1].toString());
              assert.strictEqual(row['map_int_date'].toString(), expectedValues[2].toString());
              assert.strictEqual(row['map_date_float'].toString(), expectedValues[3].toString());
              assert.strictEqual(row['map_varint_boolean'].toString(), expectedValues[4].toString());
              assert.strictEqual(row['map_timeuuid_text'].toString(), expectedValues[5].toString());
            });
            seriesNext();
          });
        }
      ], done);
    });
    it('should encode and decode sets using Set polyfills', function (done) {
      const client = newInstance({ encoding: { set: helper.Set}});
      const table = commonKs + '.' + helper.getRandomName('table');
      const SetPF = helper.Set;
      const values = [
        [
          Uuid.random(),
          new SetPF(['k3', 'v33333122', 'z1', 'z2']),
          new SetPF([new Date(1423499543481), new Date()]),
          new SetPF([-2, 0, 1, 1.1233799457550049]),
          new SetPF([types.Long.fromString('100000001')]),
          new SetPF([types.timeuuid(), types.timeuuid(), types.timeuuid()])
        ],
        [
          Uuid.random(),
          new SetPF(['v1']),
          new SetPF([new Date(1423199543111), new Date()]),
          new SetPF([1, 2]),
          new SetPF([types.Long.fromNumber(-3)]),
          null
        ]
      ];
      const createTableCql = util.format('CREATE TABLE %s ' +
      '(id uuid primary key, ' +
      'set_text set<text>, ' +
      'set_timestamp set<timestamp>, ' +
      'set_float set<float>, ' +
      'set_bigint set<bigint>, ' +
      'set_timeuuid set<timeuuid>)', table);
      utils.series([
        helper.toTask(client.execute, client, createTableCql),
        function insertData(seriesNext) {
          const query = util.format('INSERT INTO %s (id, set_text, set_timestamp, set_float, set_bigint, set_timeuuid) ' +
          'VALUES (?, ?, ?, ?, ?, ?)', table);
          utils.each(values, function (params, next) {
            client.execute(query, params, {prepare: true}, next);
          }, seriesNext);
        },
        function selectData(seriesNext) {
          //Make ? markers C*1.2-compatible
          const markers = values.map(() => '?').join(',');
          const query = util.format('SELECT * FROM %s WHERE id IN (' + markers + ')', table);
          client.execute(query, values.map(x => x[0]), {prepare: true}, function (err, result) {
            assert.ifError(err);
            assert.ok(result.rows.length);
            result.rows.forEach(function (row) {
              const expectedValues = helper.first(values, item => item[0].equals(row.id));
              helper.assertInstanceOf(row['set_text'], SetPF);
              assert.strictEqual(row['set_text'].toString(), expectedValues[1].toString());
              assert.strictEqual(row['set_timestamp'].toString(), expectedValues[2].toString());
              assert.strictEqual(row['set_float'].toString(), expectedValues[3].toString());
              assert.strictEqual(row['set_bigint'].toString(), expectedValues[4].toString());
              if (row['set_timeuuid'] === null) {
                assert.strictEqual(expectedValues[5], null);
              }
              else {
                assert.strictEqual(row['set_timeuuid'].toString(), expectedValues[5].toString());
              }
            });
            seriesNext();
          });
        }
      ], done);
    });
    vit('2.1', 'should support protocol level timestamp', function (done) {
      const client = setupInfo.client;
      const id = Uuid.random();
      const timestamp = types.generateTimestamp(new Date(), 456);
      utils.series([
        function insert(next) {
          const query = util.format('INSERT INTO %s (id1, id2, text_sample) VALUES (?, ?, ?)', commonTable);
          const params = [id, types.TimeUuid.now(), 'hello sample timestamp'];
          client.execute(query, params, { timestamp: timestamp, prepare: 1}, next);
        },
        function select(next) {
          const query = util.format('SELECT text_sample, writetime(text_sample) from %s WHERE id1 = ?', commonTable);
          client.execute(query, [id], { prepare: 1}, function (err, result) {
            const row = result.first();
            assert.ok(row);
            assert.strictEqual(row['text_sample'], 'hello sample timestamp');
            assert.strictEqual(row['writetime(text_sample)'].toString(), timestamp.toString());
            next();
          });
        }
      ], done);
    });
    vit('2.1.3', 'should support nested collections', function (done) {
      const client = newInstance({ keyspace: commonKs,
        queryOptions: { consistency: types.consistencies.quorum,
          prepare: true}});
      const createTableCql = 'CREATE TABLE tbl_nested (' +
        'id uuid PRIMARY KEY, ' +
        'map1 map<text, frozen<set<timeuuid>>>, ' +
        'list1 list<frozen<set<timeuuid>>>)';
      const id = Uuid.random();
      const map = {
        'key1': [types.TimeUuid.now(), types.TimeUuid.now()],
        'key2': [types.TimeUuid.now()]
      };
      const list = [
        [types.TimeUuid.now()],
        [types.TimeUuid.now(), types.TimeUuid.now()]
      ];
      client.on('log', helper.log);
      utils.series([
        helper.toTask(client.execute, client, createTableCql),
        function insert(next) {
          const query = 'INSERT INTO tbl_nested (id, map1, list1) VALUES (?, ?, ?)';
          client.execute(query, [id, map, list], next);
        },
        function select(next) {
          const query = 'SELECT * FROM tbl_nested WHERE id = ?';
          client.execute(query, [id], function (err, result) {
            assert.ifError(err);
            const row = result.first();
            assert.ok(row['map1']);
            assert.strictEqual(Object.keys(row['map1']).length, 2);
            assert.ok(util.isArray(row['map1']['key1']));
            assert.strictEqual(row['map1']['key1'].length, 2);
            assert.strictEqual(row['map1']['key1'][0].toString(), map.key1[0].toString());
            assert.strictEqual(row['map1']['key1'][1].toString(), map.key1[1].toString());
            assert.strictEqual(row['map1']['key2'].length, 1);
            assert.strictEqual(row['map1']['key2'][0].toString(), map.key2[0].toString());
            assert.ok(row['list1']);
            assert.strictEqual(row['list1'].length, 2);
            assert.ok(util.isArray(row['list1'][0]));
            assert.strictEqual(row['list1'][0][0].toString(), list[0][0].toString());
            assert.ok(util.isArray(row['list1'][1]));
            assert.strictEqual(row['list1'][1][0].toString(), list[1][0].toString());
            assert.strictEqual(row['list1'][1][1].toString(), list[1][1].toString());
            next();
          });
        }
      ], done);
    });
    vit('2.2', 'should include the warning in the ResultSet', function (done) {
      const client = newInstance();
      let loggedMessage = false;
      client.on('log', function (level, className, message) {
        if (loggedMessage || level !== 'warning') {
          return;
        }
        message = message.toLowerCase();
        if (message.indexOf('batch') >= 0 && message.indexOf('exceeding')) {
          loggedMessage = true;
        }
      });
      const query = util.format(
        "BEGIN UNLOGGED BATCH INSERT INTO %s (id1, id2, text_sample) VALUES (:id0, :id2, :sample)\n" +
        "INSERT INTO %s (id1, id2, text_sample) VALUES (:id1, :id2, :sample) APPLY BATCH",
        commonTable,
        commonTable
      );
<<<<<<< HEAD

      const warnThresholdInKb = helper.getServerInfo().isDse ? 64 : 5;

      const params = {
        id0: types.Uuid.random(),
        id1: types.Uuid.random(),
        id2: types.TimeUuid.now(),
        sample: utils.stringRepeat('c', warnThresholdInKb * 1025)
      };

=======
      const params = { id0: types.Uuid.random(), id1: types.Uuid.random(), id2: types.TimeUuid.now(), sample: utils.stringRepeat('c', 6 * 1024) };
>>>>>>> 0f253fe1
      client.execute(query, params, {prepare: true}, function (err, result) {
        assert.ifError(err);
        assert.ok(result.info.warnings);
        assert.ok(result.info.warnings.length >= 1);
        helper.assertContains(result.info.warnings[0], 'batch');
        assert.ok(loggedMessage);
        client.shutdown(done);
      });
    });
    it('should support hardcoded parameters that are part of the routing key', function (done) {
      const client = setupInfo.client;
      const table = helper.getRandomName('tbl');
      const createQuery = util.format('CREATE TABLE %s (a int, b int, c int, d int, ' +
        'PRIMARY KEY ((a, b, c)))', table);
      utils.series([
        helper.toTask(client.execute, client, createQuery),
        function (next) {
          const query = util.format('SELECT * FROM %s WHERE c = ? AND a = ? AND b = 0', table);
          client.execute(query, [1, 1], { prepare: true}, function (err) {
            assert.ifError(err);
            next();
          });
        }
      ], done);
    });
    it('should allow undefined value as a null or unset depending on the protocol version', function (done) {
      const client1 = newInstance();
      const client2 = newInstance({ encoding: { useUndefinedAsUnset: true}});
      const id = Uuid.random();
      utils.series([
        client1.connect.bind(client1),
        client2.connect.bind(client2),
        function insert2(next) {
          //use undefined
          const query = util.format('INSERT INTO %s (id1, id2, text_sample, map_sample) VALUES (?, ?, ?, ?)', commonTable);
          client2.execute(query, [id, types.TimeUuid.now(), 'test null or unset', undefined], { prepare: true}, next);
        },
        function select2(next) {
          const query = util.format('SELECT id1, id2, text_sample, map_sample FROM %s WHERE id1 = ?', commonTable);
          client2.execute(query, [id], { prepare: true}, function (err, result) {
            assert.ifError(err);
            assert.strictEqual(result.rowLength, 1);
            const row = result.first();
            assert.strictEqual(row['id1'].toString(), id.toString());
            assert.strictEqual(row['text_sample'], 'test null or unset');
            assert.strictEqual(row['map_sample'], null);
            next();
          });
        },
        client1.shutdown.bind(client1),
        client2.shutdown.bind(client2)
      ], done);
    });
    it('should not allow collections with null or unset values', function (done) {
      const client = setupInfo.client;
      const tid = types.TimeUuid.now();
      utils.series([
        function testListWithNull(next) {
          const query = util.format('INSERT INTO %s (id1, id2, list_sample) VALUES (?, ?, ?)', commonTable);
          client.execute(query, [Uuid.random(), tid, [tid, null]], { prepare: true}, function (err) {
            helper.assertInstanceOf(err, TypeError);
            next();
          });
        },
        function testListWithUnset(next) {
          const query = util.format('INSERT INTO %s (id1, id2, list_sample) VALUES (?, ?, ?)', commonTable);
          client.execute(query, [Uuid.random(), tid, [tid, types.unset]], { prepare: true}, function (err) {
            helper.assertInstanceOf(err, TypeError);
            next();
          });
        },
        function testSetWithNull(next) {
          const query = util.format('INSERT INTO %s (id1, id2, set_sample) VALUES (?, ?, ?)', commonTable);
          client.execute(query, [Uuid.random(), tid, [1, null]], { prepare: true}, function (err) {
            helper.assertInstanceOf(err, TypeError);
            next();
          });
        },
        function testSetWithUnset(next) {
          const query = util.format('INSERT INTO %s (id1, id2, set_sample) VALUES (?, ?, ?)', commonTable);
          client.execute(query, [Uuid.random(), tid, [1, types.unset]], { prepare: true}, function (err) {
            helper.assertInstanceOf(err, TypeError);
            next();
          });
        },
        function testMapWithNull(next) {
          const map = {};
          map[tid] = 1;
          map[types.TimeUuid.now()] = null;
          const query = util.format('INSERT INTO %s (id1, id2, map_sample) VALUES (?, ?, ?)', commonTable);
          client.execute(query, [Uuid.random(), tid, map], { prepare: true}, function (err) {
            helper.assertInstanceOf(err, TypeError);
            next();
          });
        },
        function testMapWithUnset(next) {
          const map = {};
          map[tid] = 1;
          map[types.TimeUuid.now()] = types.unset;
          const query = util.format('INSERT INTO %s (id1, id2, map_sample) VALUES (?, ?, ?)', commonTable);
          client.execute(query, [Uuid.random(), tid, map], { prepare: true}, function (err) {
            helper.assertInstanceOf(err, TypeError);
            next();
          });
        }
      ], done);
    });
    it('should return empty string values', function (done) {
      // empty strings are an interesting case in collections as they have 0 length.
      const client = setupInfo.client;
      const tid = types.TimeUuid.now();
      const id = Uuid.random();
      const map = {};
      map[tid] = '';
      utils.series([
        function insertDataWithEmptyStringValues(next) {
          const query = util.format('INSERT INTO %s (id, map_sample, list_sample, set_sample) VALUES (?, ?, ?, ?)', commonTable2);
          client.execute(query, [id, map, [''], ['']], { prepare: true}, next);
        },
        function retrieveMapWithEmptyStringValue(next) {
          const query = util.format('SELECT * FROM %s where id = ?', commonTable2);
          client.execute(query, [id], { prepare: true }, function (err, result) {
            assert.ifError(err);
            assert.strictEqual(result.rowLength, 1);
            const row = result.first();
            assert.deepEqual(row['map_sample'], map);
            assert.deepEqual(row['list_sample'], ['']);
            assert.deepEqual(row['set_sample'], ['']);
            next();
          });
        }
      ], done);
    });

    it('should callback with response error when partition key parameter is invalid', done => {
      const client = setupInfo.client;
      const query = util.format('SELECT * FROM %s WHERE id2 = ? AND id1 = ?', commonTable);

      function validateResponseError(callback) {
        return (err => {
          helper.assertInstanceOf(err, errors.ResponseError);
          assert.strictEqual(err.code, types.responseErrorCodes.invalid);
          callback();
        });
      }

      utils.series([
        next => client.execute(query, [], { prepare: true }, validateResponseError(next)),
        next => client.execute(query, [ types.TimeUuid.now() ], { prepare: true }, validateResponseError(next)),
        next => client.execute(query, [ types.TimeUuid.now(), null ], { prepare: true }, validateResponseError(next))
      ], done);
    });

    describe('with a different keyspace', function () {
      it('should fill in the keyspace in the query options passed to the lbp', () => {
        const lbp = new loadBalancing.RoundRobinPolicy();
        lbp.newQueryPlanOriginal = lbp.newQueryPlan;
        const executionOptionsArray = [];
        lbp.newQueryPlan = function (query, info, callback) {
          executionOptionsArray.push(info);
          lbp.newQueryPlanOriginal(query, info, callback);
        };

        const client = newInstance({ keyspace: 'system', policies: { loadBalancing: lbp }});
        const query = `SELECT * FROM ${commonTable2} WHERE id = ?`;

        return client.connect()
          .then(() => client.execute(query, [ Uuid.random() ], { prepare: true }))
          .then(() => client.shutdown())
          .then(() => {
            const options = executionOptionsArray[executionOptionsArray.length - 1];
            // commonTable lives in commonKs
            assert.strictEqual(options.getKeyspace(), commonKs);
          });
      });
    });

    describe('with udt and tuple', function () {

      before(function (done) {
        const client = setupInfo.client;
        utils.series([
          helper.toTask(client.execute, client, 'CREATE TYPE phone (alias text, number text, country_code int, other boolean)'),
          helper.toTask(client.execute, client, 'CREATE TYPE address (street text, "ZIP" int, phones set<frozen<phone>>)'),
          helper.toTask(client.execute, client, 'CREATE TABLE tbl_udts (id uuid PRIMARY KEY, phone_col frozen<phone>, address_col frozen<address>)'),
          helper.toTask(client.execute, client, 'CREATE TABLE tbl_tuples (id uuid PRIMARY KEY, tuple_col1 tuple<text,int>, tuple_col2 tuple<uuid,bigint,boolean>)')
        ], done);
      });

      vit('2.1', 'should encode objects into udt', function (done) {
        const insertQuery = 'INSERT INTO tbl_udts (id, phone_col, address_col) VALUES (?, ?, ?)';
        const selectQuery = 'SELECT id, phone_col, address_col FROM tbl_udts WHERE id = ?';
        const client = setupInfo.client;
        const id = Uuid.random();
        const phone = { alias: 'work2', number: '555 9012', country_code: 54};
        const address = { street: 'DayMan', ZIP: 28111, phones: [ { alias: 'personal'} ]};
        const options = { prepare: true };

        utils.series([
          function insert(next) {
            client.execute(insertQuery, [id, phone, address], options, next);
          },
          function select(next) {
            client.execute(selectQuery, [id], options, function (err, result) {
              assert.ifError(err);
              const row = result.first();
              const phoneResult = row['phone_col'];
              assert.strictEqual(phoneResult.alias, phone.alias);
              assert.strictEqual(phoneResult.number, phone.number);
              assert.strictEqual(phoneResult.country_code, phone.country_code);
              assert.equal(phoneResult.other, phone.other);
              const addressResult = row['address_col'];
              assert.strictEqual(addressResult.street, address.street);
              assert.strictEqual(addressResult.ZIP, address.ZIP);
              assert.strictEqual(addressResult.phones.length, 1);
              assert.strictEqual(addressResult.phones[0].alias, address.phones[0].alias);
              assert.strictEqual(addressResult.phones[0].number, null);
              next();
            });
          }
        ], done);
      });

      vit('2.1', 'should encode and decode tuples', function (done) {
        const insertQuery = 'INSERT INTO tbl_tuples (id, tuple_col1, tuple_col2) VALUES (?, ?, ?)';
        const selectQuery = 'SELECT * FROM tbl_tuples WHERE id = ?';
        const client = setupInfo.client;
        const id1 = Uuid.random();
        const tuple1 = new types.Tuple('val1', 1);
        const tuple2 = new types.Tuple(Uuid.random(), types.Long.fromInt(12), true);
        const options = { prepare: true };

        utils.series([
          function insert1(next) {
            client.execute(insertQuery, [id1, tuple1, tuple2], options, next);
          },
          function insert2(next) {
            client.execute(insertQuery, [Uuid.random(), new types.Tuple('unset pair', undefined), null], options, next);
          },
          function insert3(next) {
            client.execute(insertQuery, [Uuid.random(), new types.Tuple('null pair', null), null], options, next);
          },
          function select1(next) {
            client.execute(selectQuery, [id1], options, function (err, result) {
              assert.ifError(err);
              const row = result.first();
              const tuple1Result = row['tuple_col1'];
              const tuple2Result = row['tuple_col2'];
              assert.strictEqual(tuple1Result.length, 2);
              assert.strictEqual(tuple1Result.get(0), 'val1');
              assert.strictEqual(tuple1Result.get(0), tuple1.get(0));
              assert.strictEqual(tuple1Result.get(1), tuple1.get(1));
              assert.strictEqual(tuple2Result.length, 3);
              assert.strictEqual(tuple2Result.get(0).toString(), tuple2.get(0).toString());
              assert.strictEqual(tuple2Result.get(1).toString(), '12');
              assert.strictEqual(tuple2Result.get(2), tuple2.get(2));
              next();
            });
          }
        ], done);
      });

      vit('2.1', 'should support encoding and decoding tuples with fewer items than declared', () => {
        const insertQuery = 'INSERT INTO tbl_tuples (id, tuple_col1, tuple_col2) VALUES (?, ?, ?)';
        const selectQuery = 'SELECT * FROM tbl_tuples WHERE id = ?';
        const id1 = Uuid.random();
        const tuple1 = new types.Tuple('value1');
        const tuple2 = new types.Tuple(Uuid.random());
        const client = setupInfo.client;
        const options = { prepare: true };

        return client.execute(insertQuery, [ id1, tuple1, tuple2 ], options)
          .then(() => client.execute(selectQuery, [ id1 ], options))
          .then(rs => {
            const row = rs.first();
            const tuple1Result = row['tuple_col1'];
            const tuple2Result = row['tuple_col2'];

            assert.strictEqual(tuple1Result.length, 2);
            assert.deepStrictEqual(tuple1Result.values(), [ 'value1', undefined ]);

            assert.strictEqual(tuple2Result.length, 3);
            assert.strictEqual(tuple2Result.get(0).toString(), tuple2.get(0).toString());
            assert.deepStrictEqual(tuple2Result.values().slice(1), [ undefined, undefined ]);
          });
      });

    });

    describe('with smallint and tinyint types', function () {
      const insertQuery = 'INSERT INTO tbl_smallints (id, smallint_sample, tinyint_sample) VALUES (?, ?, ?)';
      const selectQuery = 'SELECT id, smallint_sample, tinyint_sample FROM tbl_smallints WHERE id = ?';
      before(function (done) {
        const query = 'CREATE TABLE tbl_smallints ' +
          '(id uuid PRIMARY KEY, smallint_sample smallint, tinyint_sample tinyint, text_sample text)';
        setupInfo.client.execute(query, done);
      });
      vit('2.2', 'should encode and decode smallint and tinyint values as Number', function (done) {
        const values = [
          [Uuid.random(), 1, 1],
          [Uuid.random(), 0, 0],
          [Uuid.random(), -1, -2],
          [Uuid.random(), -130, -128]
        ];
        const client = setupInfo.client;
        utils.eachSeries(values, function (params, next) {
          client.execute(insertQuery, params, { prepare: true}, function (err) {
            assert.ifError(err);
            client.execute(selectQuery, [params[0]], { prepare: true}, function (err, result) {
              assert.ifError(err);
              assert.ok(result);
              assert.ok(result.rowLength);
              const row = result.first();
              assert.ok(row);
              assert.strictEqual(row['id'].toString(), params[0].toString());
              assert.strictEqual(row['smallint_sample'], params[1]);
              assert.strictEqual(row['tinyint_sample'], params[2]);
              next();
            });
          });
        }, done);
      });
    });
    describe('with date and time types', function () {
      const LocalDate = types.LocalDate;
      const LocalTime = types.LocalTime;
      const insertQuery = 'INSERT INTO tbl_datetimes (id, date_sample, time_sample) VALUES (?, ?, ?)';
      const selectQuery = 'SELECT id, date_sample, time_sample FROM tbl_datetimes WHERE id = ?';
      before(function (done) {
        const query = 'CREATE TABLE tbl_datetimes ' +
          '(id uuid PRIMARY KEY, date_sample date, time_sample time, text_sample text)';
        setupInfo.client.execute(query, done);
      });
      vit('2.2', 'should encode and decode date and time values as LocalDate and LocalTime', function (done) {
        const values = [
          [Uuid.random(), new LocalDate(1969, 10, 13), new LocalTime(types.Long.fromString('0'))],
          [Uuid.random(), new LocalDate(2010, 4, 29), LocalTime.fromString('15:01:02.1234')],
          [Uuid.random(), new LocalDate(2005, 8, 5), LocalTime.fromString('01:56:03.000501')],
          [Uuid.random(), new LocalDate(1983, 2, 24), new LocalTime(types.Long.fromString('86399999999999'))],
          [Uuid.random(), new LocalDate(-2147483648), new LocalTime(types.Long.fromString('6311999549933'))]
        ];
        const client = setupInfo.client;
        utils.eachSeries(values, function (params, next) {
          client.execute(insertQuery, params, { prepare: true}, function (err) {
            assert.ifError(err);
            client.execute(selectQuery, [params[0]], { prepare: true}, function (err, result) {
              assert.ifError(err);
              assert.ok(result);
              assert.ok(result.rowLength);
              const row = result.first();
              assert.ok(row);
              assert.strictEqual(row['id'].toString(), params[0].toString());
              helper.assertInstanceOf(row['date_sample'], LocalDate);
              assert.strictEqual(row['date_sample'].toString(), params[1].toString());
              helper.assertInstanceOf(row['time_sample'], LocalTime);
              assert.strictEqual(row['time_sample'].toString(), params[2].toString());
              next();
            });
          });
        }, done);
      });
    });
    describe('with unset', function () {
      vit('2.2', 'should allow unset as a valid value', function (done) {
        const client1 = newInstance();
        const client2 = newInstance({ encoding: { useUndefinedAsUnset: true}});
        const id1 = Uuid.random();
        const id2 = Uuid.random();
        utils.series([
          client1.connect.bind(client1),
          client2.connect.bind(client2),
          function insert1(next) {
            const query = util.format('INSERT INTO %s (id1, id2, text_sample, map_sample) VALUES (?, ?, ?, ?)', commonTable);
            client1.execute(query, [id1, types.TimeUuid.now(), 'test unset', types.unset], { prepare: true}, next);
          },
          function select1(next) {
            const query = util.format('SELECT id1, id2, text_sample, map_sample FROM %s WHERE id1 = ?', commonTable);
            client1.execute(query, [id1], { prepare: true}, function (err, result) {
              assert.ifError(err);
              assert.strictEqual(result.rowLength, 1);
              const row = result.first();
              assert.strictEqual(row['id1'].toString(), id1.toString());
              assert.strictEqual(row['text_sample'], 'test unset');
              assert.strictEqual(row['map_sample'], null);
              next();
            });
          },
          function insert2(next) {
            //use undefined
            const query = util.format('INSERT INTO %s (id1, id2, text_sample, map_sample) VALUES (?, ?, ?, ?)', commonTable);
            client2.execute(query, [id2, types.TimeUuid.now(), 'test unset 2', undefined], { prepare: true}, next);
          },
          function select2(next) {
            const query = util.format('SELECT id1, id2, text_sample, map_sample FROM %s WHERE id1 = ?', commonTable);
            client2.execute(query, [id2], { prepare: true}, function (err, result) {
              assert.ifError(err);
              assert.strictEqual(result.rowLength, 1);
              const row = result.first();
              assert.strictEqual(row['id1'].toString(), id2.toString());
              assert.strictEqual(row['text_sample'], 'test unset 2');
              assert.strictEqual(row['map_sample'], null);
              next();
            });
          },
          client1.shutdown.bind(client1),
          client2.shutdown.bind(client2)
        ], done);
      });
    });
    describe('with secondary indexes', function() {
      it('should be able to retrieve using simple index', function(done) {
        const client = setupInfo.client;
        const table = helper.getRandomName('tbl');
        utils.series([
          helper.toTask(client.execute, client, util.format("CREATE TABLE %s (k int PRIMARY KEY, v int)", table)),
          helper.toTask(client.execute, client, util.format("CREATE INDEX simple_index ON %s (v)", table)),
          function insertData(seriesNext) {
            const query = util.format('INSERT INTO %s (k, v) VALUES (?, ?)', table);
            utils.times(100, function (n, next) {
              client.execute(query, [n, n % 10], {prepare: 1}, next);
            }, seriesNext);
          },
          function selectData(seriesNext) {
            const query = util.format('SELECT * FROM %s WHERE v=?', table);
            client.execute(query, [0], {prepare: 1}, function(err, result) {
              assert.ifError(err);
              assert.strictEqual(result.rowLength, 10);
              // each key should be a multiple of 10.
              const keys = result.rows.map(function(row) {
                assert.strictEqual(row['v'], 0);
                return row['k'];
              }).sort();
              assert.deepEqual(keys, [0, 10, 20, 30, 40, 50, 60, 70, 80, 90]);
              seriesNext();
            });
          }
        ],done);
      });
      vit('2.1', 'should be able to retrieve using index on frozen list', function(done) {
        const client = setupInfo.client;
        const table = helper.getRandomName('tbl');
        utils.series([
          helper.toTask(client.execute, client, util.format("CREATE TABLE %s (k int PRIMARY KEY, v frozen<list<int>>)", table)),
          helper.toTask(client.execute, client, util.format("CREATE INDEX frozen_index ON %s (full(v))", table)),
          function insertData(seriesNext) {
            const query = util.format('INSERT INTO %s (k, v) VALUES (?, ?)', table);
            utils.times(100, function (n, next) {
              client.execute(query, [n, [n-1, n-2, n-3]], {prepare: 1}, next);
            }, seriesNext);
          },
          function selectData(seriesNext) {
            const query = util.format('SELECT * FROM %s WHERE v=?', table);
            client.execute(query, [[20,19,18]], {prepare: 1}, function(err, result) {
              assert.ifError(err);
              assert.strictEqual(result.rowLength, 1);
              const row = result.rows[0];
              assert.strictEqual(row['k'], 21);
              assert.deepEqual(row['v'], [20,19,18]);
              seriesNext();
            });
          }
        ],done);
      });
      vit('2.1', 'should be able to retrieve using index on map keys', function(done) {
        const client = setupInfo.client;
        const table = helper.getRandomName('tbl');
        utils.series([
          helper.toTask(client.execute, client, util.format("CREATE TABLE %s (k int PRIMARY KEY, v map<text,int>)", table)),
          helper.toTask(client.execute, client, util.format("CREATE INDEX keys_index on %s (keys(v))", table)),
          function insertData(seriesNext) {
            const query = util.format('INSERT INTO %s (k, v) VALUES (?, ?)', table);
            utils.times(100, function (n, next) {
              const v = {
                'key1' : n + 1,
                'keyt10' : n * 10
              };
              if(n % 10 === 0) {
                v['by10'] = n / 10;
              }
              client.execute(query, [n, v], {prepare :1}, next);
            }, seriesNext);
          },
          function selectData(seriesNext) {
            const query = util.format('SELECT * FROM %s WHERE v CONTAINS KEY ?', table);
            client.execute(query, ['by10'], {prepare: 1}, function(err, result) {
              assert.ifError(err);
              assert.strictEqual(result.rowLength, 10);
              // each key should be a multiple of 10.
              const keys = result.rows.map(function(row) {
                const k = row['k'];
                assert.deepEqual(row['v'], {'key1': k + 1, 'keyt10' : k * 10, 'by10' : k / 10});
                return k;
              }).sort();
              assert.deepEqual(keys, [0, 10, 20, 30, 40, 50, 60, 70, 80, 90]);
              seriesNext();
            });
          }
        ], done);
      });
      vit('2.1', 'should be able to retrieve using index on map values', function(done) {
        const client = setupInfo.client;
        const table = helper.getRandomName('tbl');
        utils.series([
          helper.toTask(client.execute, client, util.format("CREATE TABLE %s (k int PRIMARY KEY, v map<text,int>)", table)),
          helper.toTask(client.execute, client, util.format("CREATE INDEX values_index on %s (v)", table)),
          function insertData(seriesNext) {
            const query = util.format('INSERT INTO %s (k, v) VALUES (?, ?)', table);
            utils.times(100, function (n, next) {
              const v = {
                'key1' : n + 1,
                'keyt10' : n * 10
              };
              client.execute(query, [n, v], {prepare :1}, next);
            }, seriesNext);
          },
          function selectData(seriesNext) {
            const query = util.format('SELECT * FROM %s WHERE v CONTAINS ?', table);
            client.execute(query, [100], {prepare: 1}, function(err, result) {
              assert.ifError(err);
              assert.strictEqual(result.rowLength, 2);
              const rows = result.rows.sort(function(a, b) {
                return a['k'] - b['k'];
              });

              assert.strictEqual(rows[0]['k'], 10);
              assert.deepEqual(rows[0]['v'], {'key1' : 11, 'keyt10' : 100});
              assert.strictEqual(rows[1]['k'], 99);
              assert.deepEqual(rows[1]['v'], {'key1' : 100, 'keyt10' : 990});
              seriesNext();
            });
          }
        ], done);
      });
      vit('2.2', 'should be able to retrieve using index on map entries', function(done) {
        const client = setupInfo.client;
        const table = helper.getRandomName('tbl');
        utils.series([
          helper.toTask(client.execute, client, util.format("CREATE TABLE %s (k int PRIMARY KEY, v map<text,int>)", table)),
          helper.toTask(client.execute, client, util.format("CREATE INDEX entries_index on %s (entries(v))", table)),
          function insertData(seriesNext) {
            const query = util.format('INSERT INTO %s (k, v) VALUES (?, ?)', table);
            utils.times(100, function (n, next) {
              const v = {
                'key1' : n + 1,
                'keyt10' : n * 10
              };
              client.execute(query, [n, v], {prepare :1}, next);
            }, seriesNext);
          },
          function selectData(seriesNext) {
            const query = util.format('SELECT * FROM %s WHERE v[?]=?', table);
            client.execute(query, ['key1', 100], {prepare: 1}, function(err, result) {
              assert.ifError(err);
              assert.strictEqual(result.rowLength, 1);
              const rows = result.rows;
              assert.strictEqual(rows[0]['k'], 99);
              assert.deepEqual(rows[0]['v'], {'key1' : 100, 'keyt10' : 990});
              seriesNext();
            });
          }
        ], done);
      });
    });
    vdescribe('3.0', 'with materialized views', function () {
      const keyspace = 'ks_view_prepared';
      before(function createTables(done) {
        const queries = [
          "CREATE KEYSPACE ks_view_prepared WITH replication = {'class': 'SimpleStrategy', 'replication_factor' : 1}",
          "CREATE TABLE ks_view_prepared.scores (user TEXT, game TEXT, year INT, month INT, day INT, score INT, PRIMARY KEY (user, game, year, month, day))",
          "CREATE MATERIALIZED VIEW ks_view_prepared.alltimehigh AS SELECT * FROM scores WHERE game IS NOT NULL AND year IS NOT NULL AND month IS NOT NULL AND day IS NOT NULL AND score IS NOT NULL AND user IS NOT NULL PRIMARY KEY (game, score, year, month, day, user) WITH CLUSTERING ORDER BY (score DESC, year DESC, month DESC, day DESC, user DESC)"
        ];
        utils.eachSeries(queries, setupInfo.client.execute.bind(setupInfo.client), helper.wait(2000, done));
      });
      it('should choose the correct coordinator based on the partition key', function (done) {
        const client = new Client({
          policies: { loadBalancing: new loadBalancing.TokenAwarePolicy(new loadBalancing.RoundRobinPolicy())},
          keyspace: keyspace,
          contactPoints: helper.baseOptions.contactPoints
        });

        /** Pre-calculated based on partitioner and initial tokens */
        const replicaByKey = new Map([
          ['0', '1'],
          ['1', '1'],
          ['2', '1'],
          ['3', '3'],
          ['4', '3'],
          ['5', '3'],
          ['6', '2'],
          ['7', '3'],
          ['8', '1'],
          ['9', '3']]);

        utils.timesSeries(10, function (n, timesNext) {
          const game = n.toString();
          const query = 'SELECT * FROM alltimehigh WHERE game = ?';

          client.execute(query, [game], { prepare: true}, function (err, result) {
            assert.ifError(err);
            const queriedHostLastOctet = helper.lastOctetOf(result.info.queriedHost);
            assert.strictEqual(queriedHostLastOctet, replicaByKey.get(game));
            timesNext();
          });
        }, helper.finish(client, done));
      });
    });

    numericTests(commonKs, true);

    vit('dse-6.0', 'should use keyspace if set on options', () => {
      const client = setupInfo.client;
      return client.execute('select * from local', {prepare: true}, {keyspace: 'system'})
        .then((result) => {
          assert.ok(result);
        });
    });
    it('should not use keyspace if set on options for lower protocol versions', function () {
      if (helper.isDseGreaterThan('6.0')) {
        return this.skip();
      }
      const client = setupInfo.client;
      return client.execute('select * from local', {prepare: true}, {keyspace: 'system'})
        .then((result) => {
          throw new Error('should have failed');
        })
        .catch(function (err) {
          helper.assertInstanceOf(err, errors.ResponseError);
        });
    });
    describe('With schema changes made while querying', () => {
      // Note: Since the driver does not make use of result metadata on prepared statement
      // it should inheritently be resilient to schema changes since it uses the metadata
      // in the rows responses.  However, if NODEJS-433 is implemented the driver will
      // need to be more deliberate in handling schema changes made at runtime.
      const compareMetadata = helper.isDseGreaterThan('6.0');

      // Test with two clients to ensure that a client can handle update the prepared metadata cache
      // in the following the following cases:
      //  1) it reprepares the statement on schema change and that updates the cache
      //  2) server responds with rows response containing new_metadata_id that prompts updating
      //      the cache.
      const client = setupInfo.client;
      const client2 = newInstance({keyspace: commonKs});
      let table;
      beforeEach((done) => {
        table = commonKs + '.' + helper.getRandomName('table');
        const queries = [
          util.format('CREATE TABLE %s (k int, a int, c int, primary key (k, a))', table)
        ];

        for(let i = 0; i < 10; i++) {
          queries.push(util.format('INSERT INTO %s (k, a, c) values (%d,%d,%d)', table, 0, i, i));
        }
        utils.eachSeries(queries, client.execute.bind(client), done);
      });
      after((done) => client2.shutdown(done));
      it('should be resilient to schema change between queries', (done) => {
        const query = util.format('select * from %s', table);
        let pageState;
        let originalResultId;
        let originalResultId2;
        let finalResultId2;

        utils.series([
          (next) => {
            client.execute(query, null, {prepare: true, fetchSize: 5}, (err, result) => {
              assert.ifError(err);
              assert.ok(result);
              assert.ok(result.pageState);
              pageState = result.pageState;
              assert.strictEqual(result.columns.length, 3); // columns k, a, and c should be present.
              assert.strictEqual(result.rows.length, 5);
              // data should be present with expected values.
              result.rows.forEach((row, index) => {
                assert.strictEqual(row.k, 0);
                assert.strictEqual(row.a, index);
                assert.strictEqual(row.c, index);
              });
              if (compareMetadata) {
                // capture current metadata resultId to compare after schema change is made.
                const info = client.metadata.getPreparedInfo(commonKs, query);
                originalResultId = info.meta.resultId;
              }
              next();
            });
          },
          (next) => {
            client2.execute(query, null, {prepare: true}, (err, result) => {
              assert.ok(result);
              if (compareMetadata) {
                const info = client2.metadata.getPreparedInfo(commonKs, query);
                originalResultId2 = info.meta.resultId;
              }
              next();
            });
          },
          (next) => {
            client.execute(util.format('alter table %s add b int', table), next);
          },
          (seriesNext) => {
            // execute query 3 times, so reprepare is done on each node.
            utils.times(3, function (n, next) {
              client2.execute(query, null, {prepare: true}, (err, result) => {
                assert.ifError(err);
                assert.ok(result);
                next();
              });
            }, () => {
              if (compareMetadata) {
                // We expect the metadata resultId to have changed as result of
                // the server's prepared statement cache being cleared, causing
                // a reprepare and update of the prepared statement cache for
                // the client.
                const info = client2.metadata.getPreparedInfo(commonKs, query);
                finalResultId2 = info.meta.resultId;
                assert.notDeepEqual(finalResultId2, originalResultId2);
              }
              seriesNext();
            });
          },
          (next) => {
            // execute query on client, should receive new metadata id since prepared statement
            // cache is stale.
            client.execute(query, null, {prepare: true, pageState: pageState}, (err, result) => {
              assert.ok(result);
              assert.strictEqual(result.columns.length, 4); // columns k, a, b, and c should be present.
              assert.strictEqual(result.rows.length, 5);
              // data should be present with expected values.
              result.rows.forEach((row, index) => {
                assert.strictEqual(row.k, 0);
                assert.strictEqual(row.a, index+5); // offset index by 5 since we're starting from 5th row.
                assert.strictEqual(row.b, null); // b shall be present but null as no values are present.
                assert.strictEqual(row.c, index+5);
              });
              if (compareMetadata) {
                // We expect the metadata resultId to have changed as result of
                // the rows response containing new_metadata_id which should
                // provoke the client cache to be updated.
                const info = client.metadata.getPreparedInfo(commonKs, query);
                const finalResultId = info.meta.resultId;
                assert.deepEqual(finalResultId, finalResultId2);
                assert.notDeepEqual(finalResultId, originalResultId);
              }
              next();
            });
          }
        ], done);
      });
    });
  });
});

/**
 * @returns {Client}
 */
function newInstance(options) {
  options = options || {};
  options = utils.deepExtend({
    queryOptions: {consistency: types.consistencies.quorum}
  }, options, helper.baseOptions);
  return new Client(options);
}

function serializationTest(client, values, columns, done) {
  const table = commonKs + '.' + helper.getRandomName('table');
  const queryOptions = { prepare: true, consistency: types.consistencies.localQuorum };
  utils.series([
    helper.toTask(client.execute, client, helper.createTableCql(table)),
    function (next) {
      let markers = '?';
      const columnsSplit = columns.split(',');
      for (let i = 1; i < columnsSplit.length; i++) {
        markers += ', ?';
      }
      const query = util.format('INSERT INTO %s ' +
        '(%s) VALUES ' +
        '(%s)', table, columns, markers);
      client.execute(query, values, queryOptions, next);
    },
    function (next) {
      const query = util.format('SELECT %s FROM %s WHERE id = ?', columns, table);
      client.execute(query, [values[0]], queryOptions, function (err, result) {
        assert.ifError(err);
        assert.ok(result);
        assert.ok(result.rows && result.rows.length > 0, 'There should be a row');
        const row = result.rows[0];
        assert.strictEqual(row.values().length, values.length);
        for (let i = 0; i < values.length; i++) {
          helper.assertValueEqual(values[i], row.get(i));
        }
        next();
      });
    }
  ], done);
}<|MERGE_RESOLUTION|>--- conflicted
+++ resolved
@@ -589,20 +589,7 @@
         commonTable,
         commonTable
       );
-<<<<<<< HEAD
-
-      const warnThresholdInKb = helper.getServerInfo().isDse ? 64 : 5;
-
-      const params = {
-        id0: types.Uuid.random(),
-        id1: types.Uuid.random(),
-        id2: types.TimeUuid.now(),
-        sample: utils.stringRepeat('c', warnThresholdInKb * 1025)
-      };
-
-=======
       const params = { id0: types.Uuid.random(), id1: types.Uuid.random(), id2: types.TimeUuid.now(), sample: utils.stringRepeat('c', 6 * 1024) };
->>>>>>> 0f253fe1
       client.execute(query, params, {prepare: true}, function (err, result) {
         assert.ifError(err);
         assert.ok(result.info.warnings);
