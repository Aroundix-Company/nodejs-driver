--- conflicted
+++ resolved
@@ -1,4 +1,3 @@
-<<<<<<< HEAD
 /**
  * Copyright (C) 2016-2017 DataStax, Inc.
  *
@@ -6,11 +5,7 @@
  * http://www.datastax.com/terms/datastax-dse-driver-license-terms
  */
 'use strict';
-var assert = require('assert');
-=======
-"use strict";
 const assert = require('assert');
->>>>>>> cf4ac7f9
 
 const helper = require('../../test-helper.js');
 const Client = require('../../../lib/client.js');
