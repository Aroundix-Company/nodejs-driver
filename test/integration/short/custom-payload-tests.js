/*
 * Copyright DataStax, Inc.
 *
 * Licensed under the Apache License, Version 2.0 (the "License");
 * you may not use this file except in compliance with the License.
 * You may obtain a copy of the License at
 *
 * http://www.apache.org/licenses/LICENSE-2.0
 *
 * Unless required by applicable law or agreed to in writing, software
 * distributed under the License is distributed on an "AS IS" BASIS,
 * WITHOUT WARRANTIES OR CONDITIONS OF ANY KIND, either express or implied.
 * See the License for the specific language governing permissions and
 * limitations under the License.
 */
'use strict';
const assert = require('assert');
const util = require('util');

const helper = require('../../test-helper');
const Client = require('../../../lib/client');
const utils = require('../../../lib/utils');
const types = require('../../../lib/types');
const vit = helper.vit;

describe('custom payload', function () {
  this.timeout(60000);
  const keyspace = helper.getRandomName('ks');
  const table = keyspace + '.' + helper.getRandomName('tbl');
  before(helper.ccmHelper.start(1, {
    yaml: ['batch_size_warn_threshold_in_kb:5'],
    jvmArgs: ['-Dcassandra.custom_query_handler_class=org.apache.cassandra.cql3.CustomPayloadMirroringQueryHandler']
  }));
  before(function (done) {
    const client = newInstance();
    utils.series([
      client.connect.bind(client),
      helper.toTask(client.execute, client, helper.createKeyspaceCql(keyspace)),
      helper.toTask(client.execute, client, helper.createTableCql(table)),
      client.shutdown.bind(client)
    ], done);
  });
  after(helper.ccmHelper.remove);
  describe('using Client#execute(query, params, { prepare: 0 }, callback)', function () {
    vit('2.2', 'should encode and decode the payload with rows response', function (done) {
      const client = newInstance();
      const payload = {
        'key1': utils.allocBufferFromString('val1')
      };
      utils.series([
        client.connect.bind(client),
        function execute(next) {
          client.execute('SELECT key FROM system.local', [], { customPayload: payload}, function (err, result) {
            assert.ifError(err);
            assert.ok(result);
            assert.ok(result.info.customPayload);
            helper.assertInstanceOf(result.info.customPayload['key1'], Buffer);
            assert.strictEqual(result.info.customPayload['key1'].toString(), 'val1');
            next();
          });
        },
        client.shutdown.bind(client)
      ], done);
    });
    vit('2.2', 'should encode and decode the payload with void response', function (done) {
      const client = newInstance();
      const payload = {
        'key2': utils.allocBufferFromString('val2')
      };
      utils.series([
        client.connect.bind(client),
        function insert(next) {
          const query = util.format('INSERT INTO %s (id, text_sample) VALUES (?, ?)', table);
          client.execute(query, [types.Uuid.random(), 'text1'], { customPayload: payload}, function (err, result) {
            assert.ifError(err);
            assert.ok(result);
            assert.ok(result.info.customPayload);
            helper.assertInstanceOf(result.info.customPayload['key2'], Buffer);
            assert.strictEqual(result.info.customPayload['key2'].toString(), 'val2');
            next();
          });
        },
        client.shutdown.bind(client)
      ], done);
    });
    vit('2.2', 'should encode and decode the payload and trace', function (done) {
      const client = newInstance();
      const payload = {
        'key3': utils.allocBufferFromString('val3')
      };
      utils.series([
        client.connect.bind(client),
        function insert(next) {
          const query = util.format('INSERT INTO %s (id, text_sample) VALUES (?, ?)', table);
          client.execute(query, [types.Uuid.random(), 'text3'], { customPayload: payload, traceQuery: true}, function (err, result) {
            assert.ifError(err);
            assert.ok(result);
            assert.ok(result.info.customPayload);
            helper.assertInstanceOf(result.info.traceId, types.Uuid);
            helper.assertInstanceOf(result.info.customPayload['key3'], Buffer);
            assert.strictEqual(result.info.customPayload['key3'].toString(), 'val3');
            next();
          });
        },
        client.shutdown.bind(client)
      ], done);
    });
  });
  describe('using Client#execute(query, params, { prepare: 1 }, callback)', function () {
    vit('2.2', 'should encode and decode the payload with rows response', function (done) {
      const client = newInstance();
      const payload = {
        'key-prep1': utils.allocBufferFromString('val-prep1'),
        'key-prep2': utils.allocBufferFromString('val-prep2')
      };
      utils.series([
        client.connect.bind(client),
        function execute(next) {
          client.execute('SELECT key FROM system.local', [], { prepare: 1, customPayload: payload}, function (err, result) {
            assert.ifError(err);
            assert.ok(result);
            assert.ok(result.info.customPayload);
            helper.assertInstanceOf(result.info.customPayload['key-prep1'], Buffer);
            assert.strictEqual(result.info.customPayload['key-prep1'].toString(), 'val-prep1');
            helper.assertInstanceOf(result.info.customPayload['key-prep2'], Buffer);
            assert.strictEqual(result.info.customPayload['key-prep2'].toString(), 'val-prep2');
            next();
          });
        },
        client.shutdown.bind(client)
      ], done);
    });
  });
  describe('using Client#batch(queries, { prepare: 0 }, callback)', function () {
    vit('2.2', 'should encode and decode the payload', function (done) {
      const client = newInstance();
      const payload = {
        'key-batch1': utils.allocBufferFromString('val-batch1')
      };
      utils.series([
        client.connect.bind(client),
        function executeBatch(next) {
          const q = util.format('INSERT INTO %s (id, text_sample) VALUES (?, ?)', table);
          const queries = [
            { query: q, params: [types.Uuid.random(), 'text-batch1'] },
            { query: q, params: [types.Uuid.random(), 'text-batch2'] }
          ];
          client.batch(queries, { customPayload: payload}, function (err, result) {
            assert.ifError(err);
            assert.ok(result);
            assert.ok(result.info.customPayload);
            helper.assertInstanceOf(result.info.customPayload['key-batch1'], Buffer);
            assert.strictEqual(result.info.customPayload['key-batch1'].toString(), 'val-batch1');
            next();
          });
        },
        client.shutdown.bind(client)
      ], done);
    });
    vit('2.2', 'should encode and decode the payload with warnings', function (done) {
      const client = newInstance();
      const payload = {
        'key-batch2': utils.allocBufferFromString('val-batch2')
      };
      utils.series([
        client.connect.bind(client),
        function executeBatch(next) {
          const warnThresholdInKb = helper.getServerInfo().isDse ? 64 : 5;
          const q = util.format('INSERT INTO %s (id, text_sample) VALUES (?, ?)', table);
          const queries = [
            { query: q, params: [types.Uuid.random(), 'text-batch2'] },
<<<<<<< HEAD
            { query: q, params: [types.Uuid.random(), utils.stringRepeat('a', warnThresholdInKb * 1025)] }
=======
            { query: q, params: [types.Uuid.random(), utils.stringRepeat('a', 6 * 1024)] }
>>>>>>> 0f253fe1
          ];
          client.batch(queries, { customPayload: payload}, function (err, result) {
            assert.ifError(err);
            assert.ok(result);
            assert.ok(result.info.customPayload);
            helper.assertInstanceOf(result.info.customPayload['key-batch2'], Buffer);
            assert.strictEqual(result.info.customPayload['key-batch2'].toString(), 'val-batch2');
            assert.ok(result.info.warnings);
            assert.strictEqual(result.info.warnings.length, 1);
            helper.assertContains(result.info.warnings[0], 'batch');
            next();
          });
        },
        client.shutdown.bind(client)
      ], done);
    });
  });
  describe('using Client#batch(queries, { prepare: 1 }, callback)', function () {
    vit('2.2', 'should encode and decode the payload', function (done) {
      const client = newInstance();
      const payload = {
        'key-batch-prep1': utils.allocBufferFromString('val-batch-prep1')
      };
      utils.series([
        client.connect.bind(client),
        function executeBatch(next) {
          const q = util.format('INSERT INTO %s (id, text_sample) VALUES (?, ?)', table);
          const queries = [
            { query: q, params: [types.Uuid.random(), 'text-batch1'] },
            { query: q, params: [types.Uuid.random(), 'text-batch2'] }
          ];
          client.batch(queries, { prepare: 1, customPayload: payload}, function (err, result) {
            assert.ifError(err);
            assert.ok(result);
            assert.ok(result.info.customPayload);
            helper.assertInstanceOf(result.info.customPayload['key-batch-prep1'], Buffer);
            assert.strictEqual(result.info.customPayload['key-batch-prep1'].toString(), 'val-batch-prep1');
            next();
          });
        },
        client.shutdown.bind(client)
      ], done);
    });
  });
});

/**
 * @param [options]
 * @returns {Client}
 */
function newInstance(options) {
  return new Client(utils.deepExtend({ pooling: { heartBeatInterval: 0 }}, helper.baseOptions, options));
}<|MERGE_RESOLUTION|>--- conflicted
+++ resolved
@@ -165,15 +165,10 @@
       utils.series([
         client.connect.bind(client),
         function executeBatch(next) {
-          const warnThresholdInKb = helper.getServerInfo().isDse ? 64 : 5;
           const q = util.format('INSERT INTO %s (id, text_sample) VALUES (?, ?)', table);
           const queries = [
             { query: q, params: [types.Uuid.random(), 'text-batch2'] },
-<<<<<<< HEAD
-            { query: q, params: [types.Uuid.random(), utils.stringRepeat('a', warnThresholdInKb * 1025)] }
-=======
             { query: q, params: [types.Uuid.random(), utils.stringRepeat('a', 6 * 1024)] }
->>>>>>> 0f253fe1
           ];
           client.batch(queries, { customPayload: payload}, function (err, result) {
             assert.ifError(err);
