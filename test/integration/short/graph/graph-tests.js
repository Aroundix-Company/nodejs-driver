--- conflicted
+++ resolved
@@ -32,14 +32,10 @@
 const { graphProtocol } = require('../../../../lib/datastax/graph/options');
 const graphTestHelper = require('./graph-test-helper');
 
-<<<<<<< HEAD
-vdescribe('dse-5.0', 'Client @SERVER_API', function () {
-=======
 const graphLanguageBytecode = 'bytecode-json';
 let schemaCounter = 1000;
 
-vdescribe('dse-5.0', 'Client', function () {
->>>>>>> 7535a870
+vdescribe('dse-5.0', 'Client @SERVER_API', function () {
   this.timeout(120000);
   before(done => helper.ccm.startAll(1, { workloads: ['graph'] }, done));
   after(helper.ccm.remove.bind(helper.ccm));
