/**
 * Copyright (C) 2016-2017 DataStax, Inc.
 *
 * Please see the license for details:
 * http://www.datastax.com/terms/datastax-dse-driver-license-terms
 */
'use strict';
const assert = require('assert');
const util = require('util');

const helper = require('../../test-helper.js');
const Client = require('../../../lib/client.js');
const ExecutionProfile = require('../../../lib/execution-profile.js').ExecutionProfile;
const types = require('../../../lib/types');
const utils = require('../../../lib/utils.js');
const errors = require('../../../lib/errors.js');
const vit = helper.vit;
const vdescribe = helper.vdescribe;
const bigIntTests = require('./es-bigint-tests');

describe('Client', function () {
  this.timeout(120000);
  describe('#execute(query, params, {prepare: 0}, callback)', function () {
    const keyspace = helper.getRandomName('ks');
    const table = keyspace + '.' + helper.getRandomName('table');
    const selectAllQuery = 'SELECT * FROM ' + table;
    const setupInfo = helper.setup(1, { keyspace: keyspace, queries: [ helper.createTableCql(table) ] });
    it('should execute a basic query', function (done) {
      const client = setupInfo.client;
      client.execute(helper.queries.basic, function (err, result) {
        assert.equal(err, null);
        assert.notEqual(result, null);
        assert.notEqual(result.rows, null);
        done();
      });
    });
    it('should callback with syntax error', function (done) {
      const client = setupInfo.client;
      client.connect(function (err) {
        assert.ifError(err);
        const query = 'SELECT WILL FAIL';
        client.execute(query, function (err, result) {
          assert.ok(err);
          assert.strictEqual(err.code, types.responseErrorCodes.syntaxError);
          assert.strictEqual(err.query, query);
          assert.equal(result, null);
          done();
        });
      });
    });
    it('should callback with an empty Array instance as rows when not found', function (done) {
      const client = setupInfo.client;
      client.execute(helper.queries.basicNoResults, function (err, result) {
        assert.ifError(err);
        assert.ok(result);
        assert.ok(util.isArray(result.rows));
        helper.assertInstanceOf(result, types.ResultSet);
        assert.strictEqual(result.rows.length, 0);
        done();
      });
    });
    it('should handle 250 parallel queries', function (done) {
      const client = setupInfo.client;
      utils.times(250, function (n, next) {
        client.execute(helper.queries.basic, [], next);
      }, done);
    });
    it('should fail if non-existent profile provided', function (done) {
      const client = newInstance();
      utils.series([
        function queryWithBadProfile(next) {
          client.execute(helper.queries.basicNoResults, [], {executionProfile: 'none'}, function(err) {
            assert.ok(err);
            helper.assertInstanceOf(err, errors.ArgumentError);
            next();
          });
        },
        client.shutdown.bind(client)
      ], done);
    });
    vit('2.0', 'should guess known types', function (done) {
      const client = setupInfo.client;
      const columns = 'id, timeuuid_sample, text_sample, double_sample, timestamp_sample, blob_sample, list_sample';
      //a precision a float32 can represent
      const values = [types.Uuid.random(), types.TimeUuid.now(), 'text sample 1', 133, new Date(121212211), utils.allocBufferUnsafe(100), ['one', 'two']];
      //no hint
      insertSelectTest(client, table, columns, values, null, done);
    });
    vit('2.0', 'should use parameter hints as number for simple types', function (done) {
      const client = setupInfo.client;
      const columns = 'id, text_sample, float_sample, int_sample';
      //a precision a float32 can represent
      const values = [types.Uuid.random(), 'text sample', 1000.0999755859375, -12];
      const hints = [types.dataTypes.uuid, types.dataTypes.text, types.dataTypes.float, types.dataTypes.int];
      insertSelectTest(client, table, columns, values, hints, done);
    });
    vit('2.0', 'should use parameter hints as string for simple types', function (done) {
      const columns = 'id, text_sample, float_sample, int_sample';
      const values = [types.Uuid.random(), 'text sample', -9, 1];
      const hints = [null, 'text', 'float', 'int'];
      const client = setupInfo.client;
      insertSelectTest(client, table, columns, values, hints, done);
    });
    vit('2.0', 'should use parameter hints as string for complex types partial', function (done) {
      const columns = 'id, map_sample, list_sample, set_sample';
      const values = [types.Uuid.random(), {val1: 'text sample1'}, ['list_text1'], ['set_text1']];
      const hints = [null, 'map', 'list', 'set'];
      const client = setupInfo.client;
      insertSelectTest(client, table, columns, values, hints, done);
    });
    vit('2.0', 'should use parameter hints as string for complex types complete', function (done) {
      const columns = 'id, map_sample, list_sample, set_sample';
      const values = [types.Uuid.random(), {val1: 'text sample1'}, ['list_text1'], ['set_text1']];
      //complete info
      const hints = [null, 'map<text, text>', 'list<text>', 'set<text>'];
      const client = setupInfo.client;
      insertSelectTest(client, table, columns, values, hints, done);
    });
    vit('2.0', 'should use parameter hints for custom map polyfills', function (done) {
      const columns = 'id, map_sample';
      const map = new helper.Map();
      map.set('k1', 'value 1');
      map.set('k2', 'value 2');
      const values = [types.Uuid.random(), map];
      //complete info
      const hints = [null, 'map<text, text>'];
      const client = newInstance({encoding: { map: helper.Map }});
      insertSelectTest(client, table, columns, values, hints, done);
    });
    vit('2.0', 'should use pageState and fetchSize', function (done) {
      const client = setupInfo.client;
      let pageState = null;
      utils.series([
        function truncate(seriesNext) {
          client.execute('TRUNCATE ' + table, seriesNext);
        },
        function insertData(seriesNext) {
          const query = util.format('INSERT INTO %s (id, text_sample) VALUES (?, ?)', table);
          utils.times(100, function (n, next) {
            client.execute(query, [types.Uuid.random(), n.toString()], next);
          }, seriesNext);
        },
        function selectData(seriesNext) {
          //Only fetch 70
          client.execute(util.format('SELECT * FROM %s', table), [], {fetchSize: 70}, function (err, result) {
            assert.ifError(err);
            assert.strictEqual(result.rows.length, 70);
            pageState = result.pageState;
            //ResultSet#pageState is the hex string representation of the meta.pageState
            assert.strictEqual(pageState, result.meta.pageState.toString('hex'));
            seriesNext();
          });
        },
        function selectDataRemaining(seriesNext) {
          //The remaining
          client.execute(util.format('SELECT * FROM %s', table), [], {pageState: pageState}, function (err, result) {
            assert.ifError(err);
            assert.strictEqual(result.rows.length, 30);
            seriesNext();
          });
        }
      ], done);
    });
    vit('2.0', 'should not autoPage', function (done) {
      const client = setupInfo.client;
      utils.series([
        function truncate(seriesNext) {
          client.execute('TRUNCATE ' + table, seriesNext);
        },
        function insertData(seriesNext) {
          const query = util.format('INSERT INTO %s (id, text_sample) VALUES (?, ?)', table);
          utils.times(100, function (n, next) {
            client.execute(query, [types.Uuid.random(), n.toString()], next);
          }, seriesNext);
        },
        function selectData(seriesNext) {
          //It should only return the first page
          client.execute(util.format('SELECT * FROM %s', table), [], {fetchSize: 65, autoPage: true}, function (err, result) {
            assert.ifError(err);
            assert.strictEqual(result.rows.length, 65);
            seriesNext();
          });
        }
      ], done);
    });
    vit('2.0', 'should return ResultSet compatible with @@iterator', function (done) {
      const client = setupInfo.client;
      utils.series([
        function truncate(seriesNext) {
          client.execute('TRUNCATE ' + table, seriesNext);
        },
        function insertData(seriesNext) {
          const query = util.format('INSERT INTO %s (id, text_sample) VALUES (?, ?)', table);
          utils.times(100, function (n, next) {
            client.execute(query, [types.Uuid.random(), n.toString()], next);
          }, seriesNext);
        },
        function selectData(seriesNext) {
          //It should only return the first page and iteration should not invoke next page.
          client.execute(util.format('SELECT * FROM %s', table), [], {fetchSize: 25, autoPage: true}, function (err, result) {
            assert.ifError(err);
            assert.strictEqual(result.rowLength, 25);
            // should not page
            const iterator = result[Symbol.iterator]();
            let count = 0;
            const uuids = [];
            let item;
            for (item = iterator.next(); !item.done; item = iterator.next()) {
              assert.ok(item.value);
              const id = item.value.id;
              // should not encounter same id twice.
              assert.strictEqual(uuids.indexOf(id), -1);
              uuids.push(item.value.id);
              count++;
            }

            // last item should be done with no value.
            assert.strictEqual(item.done, true);
            assert.strictEqual(item.value, undefined);
            // should have only retrieved rows from first page.
            assert.strictEqual(count, 25);
            seriesNext();
          });
        }
      ], done);
    });
    vit('2.0', 'should callback in err when wrong hints are provided', function (done) {
      const client = setupInfo.client;
      const query = util.format('SELECT * FROM %s WHERE id IN (?, ?, ?)', table);
      //valid params
      const params = [types.Uuid.random(), types.Uuid.random(), types.Uuid.random()];
      utils.series([
        client.connect.bind(client),
        function hintsArrayAsObject(next) {
          client.execute(query, params, {hints: {}}, function (err) {
            //it should not fail
            next(err);
          });
        },
        function hintsDifferentAmount(next) {
          client.execute(query, params, {hints: ['uuid']}, function (err) {
            //it should not fail
            next(err);
          });
        },
        function hintsArrayWrongSubtype(next) {
          client.execute(query, params, {hints: [[]]}, function (err) {
            helper.assertInstanceOf(err, Error);
            helper.assertNotInstanceOf(err, errors.NoHostAvailableError);
            next();
          });
        },
        function hintsInvalidStrings(next) {
          client.execute(query, params, {hints: ['zzz', 'mmmm']}, function (err) {
            helper.assertInstanceOf(err, Error);
            helper.assertNotInstanceOf(err, errors.NoHostAvailableError);
            next();
          });
        }
      ], done);
    });
    vit('2.1', 'should encode CONTAINS parameter', function (done) {
      const client = setupInfo.client;
      client.execute(util.format('CREATE INDEX list_sample_index ON %s(list_sample)', table), function (err) {
        assert.ifError(err);
        // Allow 1 second for index to build (otherwise an IndexNotAvailableException may be raised while index is building).
        setTimeout(function() {
          const query = util.format('SELECT * FROM %s WHERE list_sample CONTAINS ? AND list_sample CONTAINS ? ALLOW FILTERING', table);
          //valid params
          const params = ['val1', 'val2'];
          client.execute(query, params, function (err) {
            //it should not fail
            assert.ifError(err);
            done();
          });
        }, 1000);
      });
    });
    it('should accept localOne and localQuorum consistencies', function (done) {
      const client = setupInfo.client;
      utils.series([
        function (next) {
          client.execute(selectAllQuery, [], {consistency: types.consistencies.localOne}, next);
        },
        function (next) {
          client.execute(selectAllQuery, [], {consistency: types.consistencies.localQuorum}, next);
        }
      ], done);
    });
    it('should use consistency level from profile and override profile when provided in query options', function (done) {
      const client = newInstance({profiles: [new ExecutionProfile('cl', {consistency: types.consistencies.quorum})]});
      utils.series([
        function ensureProfileCLUsed (next) {
          client.execute(selectAllQuery, [], {executionProfile: 'cl'}, function(err, result) {
            assert.ifError(err);
            assert.strictEqual(result.info.achievedConsistency, types.consistencies.quorum);
            next();
          });
        },
        function ensureQueryCLUsed (next) {
          client.execute(selectAllQuery, [], {executionProfile: 'cl', consistency: types.consistencies.one}, function(err, result) {
            assert.ifError(err);
            assert.strictEqual(result.info.achievedConsistency, types.consistencies.one);
            next();
          });
        },
        client.shutdown.bind(client)
      ], done);
    });
    vit('2.2', 'should accept unset as a valid value', function (done) {
      const client = setupInfo.client;
      const id = types.Uuid.random();
      utils.series([
        client.connect.bind(client),
        function insert(next) {
          const query = util.format('INSERT INTO %s (id, text_sample, double_sample) VALUES (?, ?, ?)', table);
          client.execute(query, [id, 'sample unset', types.unset], next);
        },
        function select(next) {
          const query = util.format('SELECT id, text_sample, double_sample FROM %s WHERE id = ?', table);
          client.execute(query, [id], function (err, result) {
            assert.ifError(err);
            assert.strictEqual(result.rowLength, 1);
            const row = result.first();
            assert.strictEqual(row['text_sample'], 'sample unset');
            assert.strictEqual(row['double_sample'], null);
            next();
          });
        }
      ], done);
    });
    it('should handle several concurrent executes while the pool is not ready', function (done) {
      const client = newInstance({pooling: {
        coreConnectionsPerHost: {
          //lots of connections per host
          '0': 100,
          '1': 1,
          '2': 0
        }}});
      const execute = function (next) {
        client.execute(selectAllQuery, next);
      };
      utils.parallel([
        function (parallelNext) {
          utils.parallel(helper.fillArray(400, execute), parallelNext);
        },
        function (parallelNext) {
          utils.times(200, function (n, next) {
            setTimeout(() => execute(next), n * 5 + 50);
          }, parallelNext);
        }
      ], helper.finish(client, done));
    });
    it('should return the column definitions', function (done) {
      const client = setupInfo.client;
      //insert at least 1 row
      const insertQuery = util.format('INSERT INTO %s (id) VALUES (%s)', table, types.Uuid.random());
      utils.series([
        client.connect.bind(client),
        helper.toTask(client.execute, client, insertQuery),
        function verifyColumns(next) {
          const query = util.format('SELECT text_sample, timestamp_sample, int_sample, timeuuid_sample, list_sample2, map_sample from %s LIMIT 1', table);
          client.execute(query, function (err, result) {
            assert.ifError(err);
            assert.ok(result.rows.length);
            assert.ok(result.columns);
            assert.ok(util.isArray(result.columns));
            assert.strictEqual(result.columns.length, 6);
            assert.strictEqual(result.columns[1].type.code, types.dataTypes.timestamp);
            assert.equal(result.columns[1].type.info, null);
            assert.strictEqual(result.columns[2].type.code, types.dataTypes.int);
            assert.strictEqual(result.columns[4].name, 'list_sample2');
            assert.strictEqual(result.columns[4].type.code, types.dataTypes.list);
            assert.ok(result.columns[4].type.info);
            assert.strictEqual(result.columns[4].type.info.code, types.dataTypes.int);
            assert.strictEqual(result.columns[5].type.code, types.dataTypes.map);
            assert.ok(
              result.columns[5].type.info[0].code === types.dataTypes.text ||
              result.columns[5].type.info[0].code === types.dataTypes.varchar);
            next();
          });
        },
        function verifyColumnsInAnEmptyResultSet(next) {
          const query = util.format('SELECT * from %s WHERE id = 00000000-0000-0000-0000-000000000000', table);
          client.execute(query, function (err, result) {
            assert.ifError(err);
            assert.ok(result.columns);
            assert.ok(result.columns.length);
            next();
          });
        }
      ], done);
    });
    it('should return rows that are serializable to json', function (done) {
      const client = setupInfo.client;
      const id = types.Uuid.random();
      const timeId = types.TimeUuid.now();
      utils.series([
        function insert(next) {
          const query = util.format(
            'INSERT INTO %s (id, timeuuid_sample, inet_sample, bigint_sample, decimal_sample) VALUES (%s, %s, \'%s\', %s, %s)',
            table, id, timeId, '::2233:0:0:bb', -100, "0.1");
          client.execute(query, next);
        },
        function select(next) {
          const query = util.format(
            'SELECT id, timeuuid_sample, inet_sample, bigint_sample, decimal_sample from %s WHERE id = %s', table, id);
          client.execute(query, function (err, result) {
            assert.ifError(err);
            assert.strictEqual(result.rows.length, 1);
            const row = result.rows[0];
            const expected = util.format('{"id":"%s",' +
              '"timeuuid_sample":"%s",' +
              '"inet_sample":"::2233:0:0:bb",' +
              '"bigint_sample":"-100",' +
              '"decimal_sample":"0.1"}', id, timeId);
            assert.strictEqual(JSON.stringify(row), expected);
            next();
          });
        }
      ], done);
    });
    vit('2.0', 'should use serial consistency level from profile and override profile when provided in query options', function (done) {
      // This is a bit crude, but sets an invalid serial CL (ONE) and ensures an error is thrown when using the
      // profile serial CL.  This establishes a way to differentiate between when the profile cl is used and not.
      const client = newInstance({profiles: [new ExecutionProfile('cl', {serialConsistency: types.consistencies.one})]});
      const id = types.Uuid.random();
      utils.series([
        function insertWithProfileSerialCL(next) {
          const query = util.format('INSERT INTO %s (id, text_sample) VALUES (?, ?) IF NOT EXISTS', table);
          client.execute(query, [id, 'hello serial'], { executionProfile: 'cl'}, function(err) {
            // expect an error as we used an invalid serial CL.
            assert.ok(err);
            assert.strictEqual(err.code, 0x2200); // should be an invalid query.
            next();
          });
        },
        function insertWithQueryCL(next) {
          const query = util.format('INSERT INTO %s (id, text_sample) VALUES (?, ?) IF NOT EXISTS', table);
          client.execute(query, [id, 'hello serial'], { executionProfile: 'cl', serialConsistency: types.consistencies.localSerial}, next);
        },
        function select(next) {
          const query = util.format('SELECT id, text_sample from %s WHERE id = ?', table);
          client.execute(query, [id], function (err, result) {
            const row = result.first();
            assert.ok(row);
            assert.strictEqual(row['text_sample'], 'hello serial');
            next();
          });
        }
      ], helper.finish(client, done));
    });
    vit('2.1', 'should support protocol level timestamp', function (done) {
      const client = setupInfo.client;
      const id = types.Uuid.random();
      const timestamp = types.generateTimestamp(new Date(), 777);
      utils.series([
        function insert(next) {
          const query = util.format('INSERT INTO %s (id, text_sample) VALUES (?, ?)', table);
          client.execute(query, [id, 'hello timestamp'], { timestamp: timestamp}, next);
        },
        function select(next) {
          const query = util.format('SELECT id, text_sample, writetime(text_sample) from %s WHERE id = ?', table);
          client.execute(query, [id], function (err, result) {
            const row = result.first();
            assert.ok(row);
            assert.strictEqual(row['text_sample'], 'hello timestamp');
            assert.strictEqual(row['writetime(text_sample)'].toString(), timestamp.toString());
            next();
          });
        }
      ], done);
    });
    it('should retrieve the trace id when queryTrace flag is set', function (done) {
      const client = setupInfo.client;
      const id = types.Uuid.random();
      utils.series([
        client.connect.bind(client),
        function selectNotExistent(next) {
          const query = util.format('SELECT * FROM %s WHERE id = %s', table, types.Uuid.random());
          client.execute(query, [], { traceQuery: true}, function (err, result) {
            assert.ifError(err);
            assert.ok(result);
            helper.assertInstanceOf(result.info.traceId, types.Uuid);
            next();
          });
        },
        function insertQuery(next) {
          const query = util.format('INSERT INTO %s (id) VALUES (%s)', table, id.toString());
          client.execute(query, [], { traceQuery: true}, function (err, result) {
            assert.ifError(err);
            assert.ok(result);
            helper.assertInstanceOf(result.info.traceId, types.Uuid);
            next();
          });
        },
        function selectSingleRow(next) {
          const query = util.format('SELECT * FROM %s WHERE id = %s', table, id.toString());
          client.execute(query, [], { traceQuery: true}, function (err, result) {
            assert.ifError(err);
            assert.ok(result);
            helper.assertInstanceOf(result.info.traceId, types.Uuid);
            next();
          });
        }
      ], done);
    });
    it('should not retrieve trace id by default', function (done) {
      const client = setupInfo.client;
      client.execute('SELECT * FROM system.local', function (err, result) {
        assert.ifError(err);
        assert.ok(result.info);
        assert.equal(result.info.traceId, null); //its undefined really but anything that evaluates as null is OK
        done();
      });
    });
    vit('2.2', 'should include the warning in the ResultSet', function (done) {
      const client = setupInfo.client;
      let loggedMessage = false;
      client.on('log', function (level, className, message) {
        if (loggedMessage || level !== 'warning') {
          return;
        }
        message = message.toLowerCase();
        if (message.indexOf('batch') >= 0 && message.indexOf('exceeding')) {
          loggedMessage = true;
        }
      });
      const query = util.format(
        "BEGIN UNLOGGED BATCH INSERT INTO %s (id, text_sample) VALUES (%s, '%s')\n" +
        "INSERT INTO %s (id, text_sample) VALUES (%s, '%s') APPLY BATCH",
        table,
        types.Uuid.random(),
        utils.stringRepeat('a', 32 * 1025),
        table,
        types.Uuid.random(),
        utils.stringRepeat('a', 33 * 1025)
      );
      client.execute(query, function (err, result) {
        assert.ifError(err);
        assert.ok(result.info.warnings);
        assert.strictEqual(result.info.warnings.length, 1);
        helper.assertContains(result.info.warnings[0], 'batch');
        helper.assertContains(result.info.warnings[0], 'exceeding');
        assert.ok(loggedMessage);
        done();
      });
    });
<<<<<<< HEAD
    vdescribe('dse-5.1.6', 'with noCompact', function () {
=======
    it('should support buffer as input for any data type', () => {
      const buffer4 = utils.allocBufferFromArray([0, 0, 0, 1]);
      const buffer8 = utils.allocBuffer(8);
      const buffer16 = types.Uuid.random().getBuffer();

      const client = setupInfo.client;
      const insertQuery = `INSERT INTO ${table}` +
        ' (id, text_sample, int_sample, bigint_sample, float_sample, double_sample, inet_sample, list_sample2)' +
        ' VALUES (?, ?, ?, ?, ?, ?, ?, ?)';
      const selectQuery = `SELECT * FROM ${table} WHERE id = ?`;
      const params = [ buffer16, buffer4, buffer4, buffer8, buffer4, buffer8, buffer4, [ buffer4 ] ];

      return Promise.all([ false, true ].map(prepare =>
        client.execute(insertQuery, params, { prepare })
          .then(() => client.execute(selectQuery, [ buffer16 ]))
          .then(rs => {
            const row = rs.first();
            assert.ok(row);
            assert.strictEqual(row['id'].toString(), new types.Uuid(buffer16).toString());
            assert.strictEqual(row['text_sample'], buffer4.toString('utf8'));
            assert.strictEqual(row['int_sample'], 1);
            assert.strictEqual(row['bigint_sample'].toString(), '0');
            assert.strictEqual(row['float_sample'], buffer4.readFloatBE(0));
            assert.strictEqual(row['double_sample'], 0);
            assert.strictEqual(row['inet_sample'].toString(), '0.0.0.1');
            assert.deepStrictEqual(row['list_sample2'], [ 1 ]);
          })));
    });
    vdescribe('3.0.16', 'with noCompact', function () {
>>>>>>> 1cf75dd1
      before(function (done) {
        // While DSE 6.0 supports the NO_COMPACT option, there is no way to create
        // COMPACT STORAGE tables other than creating with an older C* version and
        // then upgrading which is outside the scope of this test.
        if (helper.isDseGreaterThan('6.0')) {
          this.skip();
          return;
        }
        const client = newInstance({keyspace: keyspace, protocolOptions: { noCompact: true }});
        utils.series([
          client.connect.bind(client),
          helper.toTask(client.execute, client, 'CREATE TABLE tbl_cs (key blob PRIMARY KEY, bar int, baz uuid) WITH COMPACT STORAGE'),
          helper.toTask(client.execute, client, "INSERT INTO tbl_cs (key, bar, baz, column1, value) values (0xc0, 10, 33cb65d4-6721-4ca8-854f-1f020c5353cb, 'yak', 0xcafedead)"),
        ], done);
      });
      it('set to true should reveal non-schema columns', () => {
        const client = newInstance({keyspace: keyspace, protocolOptions: { noCompact: true }});
        return client.execute('select * from tbl_cs')
          .then(result => {
            assert.strictEqual(result.columns.length, 5);
            const row = result.first();
            assert.ok(row.column1, 'column1 should be present');
            assert.ok(row.value, 'value should be present');
            assert.strictEqual(row.column1, 'yak');
            assert.deepEqual(row.value, utils.allocBufferFromArray([0xca, 0xfe, 0xde, 0xad]));
            return client.shutdown();
          });
      });
      it('set to false should not reveal non-schema columns', () => {
        const client = newInstance({keyspace: keyspace, protocolOptions: { noCompact: false }});
        return client.execute('select * from tbl_cs')
          .then(result => {
            assert.strictEqual(result.columns.length, 3);
            const row = result.first();
            assert.ifError(row.column1, 'column1 should not be present');
            assert.ifError(row.value, 'value should not be present');
            return client.shutdown();
          });
      });
      it('unset should not reveal non-schema columns', () => {
        const client = newInstance({keyspace: keyspace});
        return client.execute('select * from tbl_cs')
          .then(result => {
            assert.strictEqual(result.columns.length, 3);
            const row = result.first();
            assert.ifError(row.column1, 'column1 should not be present');
            assert.ifError(row.value, 'value should not be present');
            return client.shutdown();
          });
      });
    });
    describe('with udt and tuple', function () {
      const sampleId = types.Uuid.random();
      const insertQuery = 'INSERT INTO tbl_udts (id, phone_col, address_col) VALUES (%s, %s, %s)';
      const selectQuery = 'SELECT id, phone_col, address_col FROM tbl_udts WHERE id = %s';
      before(function (done) {
        const client = setupInfo.client;
        utils.series([
          client.connect.bind(client),
          helper.toTask(client.execute, client, 'CREATE TYPE phone (alias text, number text, country_code int, other boolean)'),
          helper.toTask(client.execute, client, 'CREATE TYPE address (street text, "ZIP" int, phones set<frozen<phone>>)'),
          helper.toTask(client.execute, client, 'CREATE TABLE tbl_udts (id uuid PRIMARY KEY, phone_col frozen<phone>, address_col frozen<address>)'),
          helper.toTask(client.execute, client, 'CREATE TABLE tbl_tuples (id uuid PRIMARY KEY, tuple_col tuple<text,int,blob>)'),
          helper.toTask(client.execute, client, util.format(
            insertQuery,
            sampleId,
            "{alias: 'home', number: '555 1234', country_code: 54}",
            "{street: 'NightMan', \"ZIP\": 90988, phones: {{alias: 'personal', number: '555 5678'}, {alias: 'work'}}}"))
        ], done);
      });
      vit('2.1', 'should retrieve column information', function (done) {
        const client = setupInfo.client;
        client.execute(util.format(selectQuery, sampleId), function (err, result) {
          assert.ifError(err);
          assert.ok(result.columns);
          assert.strictEqual(result.columns.length, 3);
          assert.strictEqual(result.columns[1].type.code, types.dataTypes.udt);
          const phoneInfo = result.columns[1].type.info;
          assert.strictEqual(phoneInfo.name, 'phone');
          assert.strictEqual(phoneInfo.fields.length, 4);
          assert.strictEqual(phoneInfo.fields[0].name, 'alias');
          assert.strictEqual(phoneInfo.fields[0].type.code, types.dataTypes.varchar);
          assert.strictEqual(phoneInfo.fields[2].name, 'country_code');
          assert.strictEqual(phoneInfo.fields[2].type.code, types.dataTypes.int);
          assert.strictEqual(result.columns[2].type.code, types.dataTypes.udt);
          const addressInfo = result.columns[2].type.info;
          assert.strictEqual(addressInfo.name, 'address');
          assert.strictEqual(addressInfo.fields.length, 3);
          assert.strictEqual(addressInfo.fields[0].name, 'street');
          assert.strictEqual(addressInfo.fields[1].name, 'ZIP');
          assert.strictEqual(addressInfo.fields[1].type.code, types.dataTypes.int);
          assert.strictEqual(addressInfo.fields[2].name, 'phones');
          assert.strictEqual(addressInfo.fields[2].type.code, types.dataTypes.set);
          assert.strictEqual(addressInfo.fields[2].type.info.code, types.dataTypes.udt);
          const subPhone = addressInfo.fields[2].type.info.info;
          assert.strictEqual(subPhone.name, 'phone');
          assert.strictEqual(subPhone.fields.length, 4);
          assert.strictEqual(subPhone.fields[0].name, 'alias');
          assert.strictEqual(subPhone.fields[0].type.code, types.dataTypes.varchar);
          assert.strictEqual(subPhone.fields[1].name, 'number');
          assert.strictEqual(subPhone.fields[1].type.code, types.dataTypes.varchar);
          assert.strictEqual(subPhone.fields[2].name, 'country_code');
          assert.strictEqual(subPhone.fields[2].type.code, types.dataTypes.int);
          done();
        });
      });
      vit('2.1', 'should parse udt row', function (done) {
        const client = setupInfo.client;
        client.execute(util.format(selectQuery, sampleId), function (err, result) {
          assert.ifError(err);
          const row = result.first();
          assert.ok(row);
          const phone = row['phone_col'];
          assert.ok(phone);
          assert.strictEqual(phone['alias'], 'home');
          assert.strictEqual(phone['number'], '555 1234');
          assert.strictEqual(phone['country_code'], 54);
          assert.strictEqual(phone['other'], null);
          const address = row['address_col'];
          assert.ok(address);
          assert.strictEqual(address['street'], 'NightMan');
          assert.strictEqual(address['ZIP'], 90988);
          assert.ok(util.isArray(address['phones']));
          assert.strictEqual(address['phones'].length, 2);
          assert.strictEqual(address['phones'][0]['alias'], 'personal');
          assert.strictEqual(address['phones'][0]['number'], '555 5678');
          assert.strictEqual(address['phones'][1]['alias'], 'work');
          assert.strictEqual(address['phones'][1]['number'], null);
          done();
        });
      });
      vit('2.1', 'should allow udt parameter hints and retrieve metadata', function (done) {
        const phone = { alias: 'home2', number: '555 0000', country_code: 34, other: true};
        const address = {street: 'NightMan2', ZIP: 90987, phones: [{ 'alias': 'personal2', 'number': '555 0001'}, {alias: 'work2'}]};
        const id = types.Uuid.random();
        const client = setupInfo.client;
        utils.series([
          function insert(next) {
            const query = util.format(insertQuery, '?', '?', '?');
            client.execute(query, [id, phone, address], { hints: [null, 'udt<phone>', 'udt<address>']}, next);
          },
          function select(next) {
            client.execute(util.format(selectQuery, '?'), [id], function (err, result) {
              assert.ifError(err);
              const row = result.first();
              assert.ok(row);
              assert.ok(row['phone_col']);
              assert.strictEqual(row['phone_col']['alias'], phone.alias);
              assert.strictEqual(row['phone_col']['number'], phone.number);
              assert.strictEqual(row['phone_col']['country_code'], phone.country_code);
              assert.strictEqual(row['phone_col']['other'], phone.other);
              assert.ok(row['address_col']);
              assert.strictEqual(row['address_col']['street'], address.street);
              assert.strictEqual(row['address_col']['ZIP'], address.ZIP);
              assert.ok(row['address_col']['phones']);
              assert.strictEqual(row['address_col']['phones'].length, 2);
              assert.strictEqual(row['address_col']['phones'][0]['alias'], address.phones[0]['alias']);
              next();
            });
          }
        ], done);
      });
      vit('2.1', 'should allow tuple parameter hints', function (done) {
        const client = setupInfo.client;
        const id = types.Uuid.random();
        const tuple = new types.Tuple('Surf Rider', 110, utils.allocBufferFromString('0f0f', 'hex'));
        utils.series([
          function insert(next) {
            const query ='INSERT INTO tbl_tuples (id, tuple_col) VALUES (?, ?)';
            client.execute(query, [id, tuple], { hints: [null, 'tuple<text, int,blob>']}, next);
          },
          function select(next) {
            client.execute(util.format('SELECT * FROM tbl_tuples WHERE id = ?'), [id], function (err, result) {
              assert.ifError(err);
              const row = result.first();
              assert.ok(row);
              assert.ok(row['tuple_col']);
              assert.strictEqual(row['tuple_col'].length, 3);
              assert.strictEqual(row['tuple_col'].get(0), tuple.get(0));
              assert.strictEqual(row['tuple_col'].get(1), tuple.get(1));
              assert.strictEqual(row['tuple_col'].get(2).toString('hex'), '0f0f');
              next();
            });
          }
        ], done);
      });
      vit('2.2', 'should allow insertions as json', function (done) {
        const client = setupInfo.client;
        const o = {
          id: types.Uuid.random(),
          address_col: {
            street: 'whatever',
            phones: [
              { 'alias': 'main', 'number': '0000212123'}
            ]}
        };
        utils.series([
          function insert(next) {
            const query = 'INSERT INTO tbl_udts JSON ?';
            client.execute(query, [JSON.stringify(o)], next);
          },
          function select(next) {
            const query = 'SELECT * FROM tbl_udts WHERE id = ?';
            client.execute(query, [o.id], function (err, result) {
              assert.ifError(err);
              const row = result.first();
              assert.ok(row);
              assert.ok(row['address_col']);
              assert.strictEqual(row['address_col'].street, o.address_col.street);
              assert.strictEqual(row['address_col'].toString(), o.address_col.toString());
              next();
            });
          }
        ], done);
      });
    });
    describe('with named parameters', function () {
      vit('2.1', 'should allow named parameters', function (done) {
        const query = util.format('INSERT INTO %s (id, text_sample, bigint_sample) VALUES (:id, :myText, :myBigInt)', table);
        const values = { id: types.Uuid.random(), myText: 'hello', myBigInt: types.Long.fromNumber(2)};
        const client = setupInfo.client;
        client.execute(query, values, function (err) {
          assert.ifError(err);
          verifyRow(table, values.id, 'text_sample, bigint_sample', [values.myText, values.myBigInt], done);
        });
      });
      vit('2.1', 'should use parameter hints', function (done) {
        const query = util.format('INSERT INTO %s (id, int_sample, float_sample) VALUES (:id, :myInt, :myFloat)', table);
        const values = {id: types.Uuid.random(), myInt: 100, myFloat: 2.0999999046325684};
        const client = setupInfo.client;
        client.execute(query, values, { hints: {myFloat: 'float', myInt: {code: types.dataTypes.int}}}, function (err) {
          assert.ifError(err);
          verifyRow(table, values.id, 'int_sample, float_sample', [values.myInt, values.myFloat], done);
        });
      });
      vit('2.1', 'should allow parameters with different casings', function (done) {
        const query = util.format('INSERT INTO %s (id, text_sample, list_sample2) VALUES (:ID, :MyText, :mylist)', table);
        const values = { id: types.Uuid.random(), mytext: 'hello', myLIST: [ -1, 0, 500, 3]};
        const client = setupInfo.client;
        client.execute(query, values, { hints: { myLIST: 'list<int>'}}, function (err) {
          assert.ifError(err);
          verifyRow(table, values.id, 'text_sample, list_sample2', [values.mytext, values.myLIST], done);
        });
      });
    });
    describe('with smallint and tinyint', function () {
      const sampleId = types.Uuid.random();
      const insertQuery = 'INSERT INTO tbl_smallints (id, smallint_sample, tinyint_sample, text_sample) VALUES (%s, %s, %s, %s)';
      const selectQuery = 'SELECT id, smallint_sample, tinyint_sample, text_sample FROM tbl_smallints WHERE id = %s';
      before(function (done) {
        const client = setupInfo.client;
        utils.series([
          helper.toTask(client.execute, client, 'CREATE TABLE tbl_smallints (id uuid PRIMARY KEY, smallint_sample smallint, tinyint_sample tinyint, text_sample text)'),
          helper.toTask(client.execute, client, util.format(
            insertQuery, sampleId, 0x0200, 2, "'two'"))
        ], done);
      });
      vit('2.2', 'should retrieve smallint and tinyint values as Number', function (done) {
        const query = util.format(selectQuery, sampleId);
        const client = setupInfo.client;
        client.execute(query, function (err, result) {
          assert.ifError(err);
          assert.ok(result);
          assert.ok(result.rowLength);
          const row = result.first();
          assert.ok(row);
          assert.strictEqual(row['text_sample'], 'two');
          assert.strictEqual(row['smallint_sample'], 0x0200);
          assert.strictEqual(row['tinyint_sample'], 2);
          done();
        });
      });
      vit('2.2', 'should encode and decode smallint and tinyint values as Number', function (done) {
        const client = setupInfo.client;
        const query = util.format(insertQuery, '?', '?', '?', '?');
        const id = types.Uuid.random();
        client.execute(query, [id, 10, 11, 'another text'], { hints: [null, 'smallint', 'tinyint']}, function (err) {
          assert.ifError(err);
          client.execute(util.format(selectQuery, id), function (err, result) {
            assert.ifError(err);
            assert.ok(result);
            assert.ok(result.rowLength);
            const row = result.first();
            assert.ok(row);
            assert.strictEqual(row['text_sample'], 'another text');
            assert.strictEqual(row['smallint_sample'], 10);
            assert.strictEqual(row['tinyint_sample'], 11);
            done();
          });
        });
      });
    });
    describe('with date and time types', function () {
      const LocalDate = types.LocalDate;
      const LocalTime = types.LocalTime;
      const insertQuery = 'INSERT INTO tbl_datetimes (id, date_sample, time_sample) VALUES (?, ?, ?)';
      const selectQuery = 'SELECT id, date_sample, time_sample FROM tbl_datetimes WHERE id = ?';
      before(function (done) {
        const query = 'CREATE TABLE tbl_datetimes ' +
          '(id uuid PRIMARY KEY, date_sample date, time_sample time, text_sample text)';
        setupInfo.client.execute(query, done);
      });
      vit('2.2', 'should encode and decode date and time values as LocalDate and LocalTime', function (done) {
        const values = [
          [types.Uuid.random(), new LocalDate(1969, 10, 13), new LocalTime(types.Long.fromString('0'))],
          [types.Uuid.random(), new LocalDate(2010, 4, 29), LocalTime.fromString('15:01:02.1234')],
          [types.Uuid.random(), new LocalDate(2005, 8, 5), LocalTime.fromString('01:56:03.000501')],
          [types.Uuid.random(), new LocalDate(1983, 2, 24), new LocalTime(types.Long.fromString('86399999999999'))],
          [types.Uuid.random(), new LocalDate(-2147483648), new LocalTime(types.Long.fromString('6311999549933'))]
        ];
        const client = setupInfo.client;
        utils.eachSeries(values, function (params, next) {
          client.execute(insertQuery, params, function (err) {
            assert.ifError(err);
            client.execute(selectQuery, [params[0]], function (err, result) {
              assert.ifError(err);
              assert.ok(result);
              assert.ok(result.rowLength);
              const row = result.first();
              assert.ok(row);
              assert.strictEqual(row['id'].toString(), params[0].toString());
              helper.assertInstanceOf(row['date_sample'], LocalDate);
              assert.strictEqual(row['date_sample'].toString(), params[1].toString());
              helper.assertInstanceOf(row['time_sample'], LocalTime);
              assert.strictEqual(row['time_sample'].toString(), params[2].toString());
              next();
            });
          });
        }, done);
      });
    });
    describe('with json support', function () {
      before(function (done) {
        const client = setupInfo.client;
        const query =
          'CREATE TABLE tbl_json (' +
          '  id uuid PRIMARY KEY,' +
          '  tid timeuuid,' +
          '  dec decimal,' +
          '  vi varint,' +
          '  bi bigint,' +
          '  ip inet,' +
          '  tup frozen<tuple<int, int>>,' +
          '  d date,' +
          '  t time)';
        client.execute(query, done);
      });
      vit('2.2', 'should allow insert of all ECMAScript types as json', function (done) {
        const client = setupInfo.client;
        const o = {
          id: types.Uuid.random(),
          text_sample: 'hello json',
          int_sample: 100,
          float_sample: 1.2000000476837158,
          double_sample: 1/3,
          boolean_sample: true,
          timestamp_sample: new Date(1432889533534),
          map_sample: { a: 'one', z: 'two'},
          list_sample: ['b', 'a', 'b', 'a', 's', 'o', 'n', 'i', 'c', 'o', 's'],
          list_sample2: [100, 100, 1, 2],
          set_sample: ['a', 'b', 'x', 'zzzz']
        };
        utils.series([
          function insert(next) {
            const query = util.format('INSERT INTO %s JSON ?', table);
            client.execute(query, [JSON.stringify(o)], next);
          },
          function select(next) {
            const query = util.format('SELECT * FROM %s WHERE id = ?', table);
            client.execute(query, [o.id], function (err, result) {
              assert.ifError(err);
              const row = result.first();
              assert.ok(row);
              assert.strictEqual(row['text_sample'], o.text_sample);
              assert.strictEqual(row['int_sample'], o.int_sample);
              assert.strictEqual(row['float_sample'], o.float_sample);
              assert.strictEqual(row['double_sample'], o.double_sample);
              assert.strictEqual(row['boolean_sample'], o.boolean_sample);
              assert.strictEqual(row['timestamp_sample'].getTime(), o.timestamp_sample.getTime());
              assert.ok(row['map_sample']);
              assert.strictEqual(row['map_sample'].a, o.map_sample.a);
              assert.strictEqual(row['map_sample'].z, o.map_sample.z);
              assert.strictEqual(row['list_sample'].toString(), o.list_sample.toString());
              assert.strictEqual(row['list_sample2'].toString(), o.list_sample2.toString());
              assert.strictEqual(row['set_sample'].toString(), o.set_sample.toString());
              next();
            });
          }
        ], done);
      });
      vit('2.2', 'should allow insert of all non - ECMAScript types as json', function (done) {
        const client = setupInfo.client;
        const o = {
          id:   types.Uuid.random(),
          tid:  types.TimeUuid.now(),
          dec:  new types.BigDecimal(113, 2),
          vi:   types.Integer.fromString('903234243231132008846'),
          bi:   types.Long.fromString('2305843009213694123'),
          ip:   types.InetAddress.fromString('12.10.126.11'),
          tup:  new types.Tuple(1, 300),
          d:    new types.LocalDate(2015, 6, 1),
          t:    new types.LocalTime.fromMilliseconds(10160088, 123)
        };
        utils.series([
          function insert(next) {
            const query = 'INSERT INTO tbl_json JSON ?';
            client.execute(query, [JSON.stringify(o)], next);
          },
          function select(next) {
            const query = 'SELECT * FROM tbl_json WHERE id = ?';
            client.execute(query, [o.id], function (err, result) {
              assert.ifError(err);
              const row = result.first();
              assert.ok(row);
              assert.strictEqual(row['tid'].toString(), o.tid.toString());
              assert.strictEqual(row['dec'].toString(), o.dec.toString());
              assert.strictEqual(row['vi'].toString(), o.vi.toString());
              assert.strictEqual(row['bi'].toString(), o.bi.toString());
              assert.strictEqual(row['ip'].toString(), o.ip.toString());
              assert.strictEqual(row['tup'].toString(), o.tup.toString());
              assert.strictEqual(row['tup'].get(0), o.tup.get(0));
              assert.strictEqual(row['tup'].get(1), o.tup.get(1));
              assert.strictEqual(row['d'].toString(), o.d.toString());
              assert.strictEqual(row['t'].toString(), o.t.toString());
              next();
            });
          }
        ], done);
      });
    });
    describe('with no callback specified', function () {
      vit('2.0', 'should return a promise with the result as a value', function () {
        const client = newInstance();
        return client.connect()
          .then(function () {
            // Only the query
            return client.execute(helper.queries.basic);
          })
          .then(function (result) {
            // With parameters
            helper.assertInstanceOf(result, types.ResultSet);
            assert.strictEqual(result.rowLength, 1);
            return client.execute('select key from system.local WHERE key = ?', [ 'local' ]);
          })
          .then(function (result) {
            // With parameters and options
            helper.assertInstanceOf(result, types.ResultSet);
            const options = { consistency: types.consistencies.localOne };
            return client.execute('select key from system.local WHERE key = ?', [ 'local' ], options);
          })
          .then(function () {
            return client.shutdown();
          });
      });
      it('should reject the promise when there is a syntax error', function () {
        const client = setupInfo.client;
        return client.connect()
          .then(function () {
            return client.execute('SELECT INVALID QUERY');
          })
          .then(function () {
            throw new Error('should have been rejected');
          })
          .catch(function (err) {
            helper.assertInstanceOf(err, errors.ResponseError);
          });
      });
    });
    vdescribe('2.0', 'with lightweight transactions', function () {
      const client = setupInfo.client;
      const id = types.Uuid.random();
      before(function (done) {
        const query = util.format('INSERT INTO %s (id, text_sample) VALUES (?, ?)', table);
        client.execute(query, [id, 'val' ], done);
      });
      [
        [ 'is not a conditional update', true, 'INSERT INTO %s (id, text_sample) VALUES (?, ?)', [ id, 'val'] ],
        [ 'is a conditional update and it was applied', true,
          'INSERT INTO %s (id, text_sample) VALUES (?, ?) IF NOT EXISTS', [ types.Uuid.random(), 'val2'] ],
        [ 'is a conditional update and it was not applied', false,
          'INSERT INTO %s (id, text_sample) VALUES (?, ?) IF NOT EXISTS', [ id, 'val'] ]
      ].forEach(function (item) {
        context('when it ' + item[0], function () {
          it('should return a ResultSet with wasApplied set to ' + item[1], function (done) {
            client.execute(util.format(item[2], table), item[3], function (err, result) {
              assert.ifError(err);
              assert.strictEqual(result.wasApplied(), item[1]);
              done();
            });
          });
        });
      });
    });
<<<<<<< HEAD
    vit('dse-6.0', 'should use keyspace if set on options', () => {
      const client = setupInfo.client;
      return client.execute('select * from local', null, {keyspace: 'system'})
        .then((result) => {
          assert.ok(result);
        });
    });
    it('should not use keyspace if set on options for lower protocol versions', function () {
      if (helper.isDseGreaterThan('6.0')) {
        return this.skip();
      }
      const client = setupInfo.client;
      return client.execute('select * from local', null, {keyspace: 'system'})
        .then((result) => {
          throw new Error('should have failed');
        })
        .catch(function (err) {
          helper.assertInstanceOf(err, errors.ResponseError);
        });
    });
=======

    bigIntTests(keyspace, false);
>>>>>>> 1cf75dd1
  });
});

function insertSelectTest(client, table, columns, values, hints, done) {
  const columnsSplit = columns.split(',');
  utils.series([
    function (next) {
      let markers = '?';
      for (let i = 1; i < columnsSplit.length; i++) {
        markers += ', ?';
      }
      const query = util.format('INSERT INTO %s ' +
        '(%s) VALUES ' +
        '(%s)', table, columns, markers);
      client.execute(query, values, {prepare: 0, hints: hints}, next);
    },
    function (next) {
      const query = util.format('SELECT %s FROM %s WHERE id = %s', columns, table, values[0]);
      client.execute(query, null, {prepare: 0}, function (err, result) {
        assert.ifError(err);
        assert.ok(result);
        assert.ok(result.rows && result.rows.length > 0, 'There should be a row');
        const row = result.rows[0];
        assert.strictEqual(row.values().length, values.length);
        assert.strictEqual(row.keys().join(', '), columnsSplit.join(','));
        for (let i = 0; i < values.length; i++) {
          helper.assertValueEqual(values[i], row.get(i));
        }
        next();
      });
    }
  ], done);
}

function verifyRow(table, id, fields, values, callback) {
  const client = newInstance();
  client.execute(util.format('SELECT %s FROM %s WHERE id = %s', fields, table, id), function (err, result) {
    assert.ifError(err);
    const row = result.first();
    assert.ok(row, 'It should contain a row');
    helper.assertValueEqual(row.values(), values);
    callback();
  });
}

/**
 * @param [options]
 * @returns {Client}
 */
function newInstance(options) {
  return new Client(utils.deepExtend({}, helper.baseOptions, options));
}<|MERGE_RESOLUTION|>--- conflicted
+++ resolved
@@ -546,9 +546,6 @@
         done();
       });
     });
-<<<<<<< HEAD
-    vdescribe('dse-5.1.6', 'with noCompact', function () {
-=======
     it('should support buffer as input for any data type', () => {
       const buffer4 = utils.allocBufferFromArray([0, 0, 0, 1]);
       const buffer8 = utils.allocBuffer(8);
@@ -577,8 +574,7 @@
             assert.deepStrictEqual(row['list_sample2'], [ 1 ]);
           })));
     });
-    vdescribe('3.0.16', 'with noCompact', function () {
->>>>>>> 1cf75dd1
+    vdescribe('dse-5.1.6', 'with noCompact', function () {
       before(function (done) {
         // While DSE 6.0 supports the NO_COMPACT option, there is no way to create
         // COMPACT STORAGE tables other than creating with an older C* version and
@@ -1072,7 +1068,9 @@
         });
       });
     });
-<<<<<<< HEAD
+
+    bigIntTests(keyspace, false);
+
     vit('dse-6.0', 'should use keyspace if set on options', () => {
       const client = setupInfo.client;
       return client.execute('select * from local', null, {keyspace: 'system'})
@@ -1093,10 +1091,6 @@
           helper.assertInstanceOf(err, errors.ResponseError);
         });
     });
-=======
-
-    bigIntTests(keyspace, false);
->>>>>>> 1cf75dd1
   });
 });
 
