--- conflicted
+++ resolved
@@ -66,11 +66,6 @@
   this.timedOutOperations = 0;
   this._streamIds = new StreamIdStack(this.protocolVersion);
   this._metrics = options.metrics;
-<<<<<<< HEAD
-  this._streamIds.on('inFlightIncrease', () => this.emit('inFlightIncrease'));
-  this._streamIds.on('inFlightDecrease', n => this.emit('inFlightDecrease', n));
-=======
->>>>>>> 78b89640
 
   this.encoder = new Encoder(protocolVersion, options);
   this.keyspace = null;
