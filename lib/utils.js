--- conflicted
+++ resolved
@@ -1,4 +1,3 @@
-<<<<<<< HEAD
 /**
  * Copyright (C) 2016 DataStax, Inc.
  *
@@ -6,13 +5,8 @@
  * http://www.datastax.com/terms/datastax-dse-driver-license-terms
  */
 'use strict';
-var util = require('util');
-var errors = require('./errors');
-=======
-"use strict";
 const util = require('util');
 const errors = require('./errors');
->>>>>>> cf4ac7f9
 
 /**
  * Max int that can be accurately represented with 64-bit Number (2^53)
@@ -22,6 +16,8 @@
 const maxInt = 9007199254740992;
 
 const emptyObject = Object.freeze({});
+
+const emptyArray = Object.freeze([]);
 
 function noop() {}
 
@@ -84,8 +80,6 @@
   buf.copy(targetBuffer);
   return targetBuffer;
 }
-
-var emptyArray = Object.freeze([]);
 
 /**
  * Appends the original stack trace to the error after a tick of the event loop
@@ -479,7 +473,7 @@
  * @return {{setExecuted: function, wrap: function }}
  */
 function ensureAsync() {
-  var sync = true;
+  let sync = true;
   return {
     wrap: function (callback) {
       return (function wrapped(err, result) {
@@ -953,11 +947,7 @@
 exports.allocBufferFromString = allocBufferFromString;
 exports.arrayIterator = arrayIterator;
 exports.binarySearch = binarySearch;
-<<<<<<< HEAD
-exports.bindDomain = bindDomain;
 exports.callbackNoop = callbackNoop;
-=======
->>>>>>> cf4ac7f9
 exports.copyBuffer = copyBuffer;
 exports.deepExtend = deepExtend;
 exports.each = each;
