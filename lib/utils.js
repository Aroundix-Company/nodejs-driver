--- conflicted
+++ resolved
@@ -80,7 +80,6 @@
 }
 
 var emptyArray = Object.freeze([]);
-var emptyObject = Object.freeze({});
 
 /**
  * Appends the original stack trace to the error after a tick of the event loop
@@ -973,16 +972,11 @@
 exports.deepExtend = deepExtend;
 exports.each = each;
 exports.eachSeries = eachSeries;
-<<<<<<< HEAD
-exports.emptyArray = emptyArray;
-exports.emptyObject = emptyObject;
-exports.ensureAsync = ensureAsync;
-=======
 /** @const */
 exports.emptyArray = Object.freeze([]);
 /** @const */
 exports.emptyObject = emptyObject;
->>>>>>> d43e9e14
+exports.ensureAsync = ensureAsync;
 exports.extend = extend;
 exports.fixStack = fixStack;
 exports.forEachOf = forEachOf;
