<<<<<<< HEAD
/**
 * Copyright (C) 2016-2017 DataStax, Inc.
 *
 * Please see the license for details:
 * http://www.datastax.com/terms/datastax-dse-driver-license-terms
 */
'use strict';
var util = require('util');
=======
"use strict";
const util = require('util');
>>>>>>> cf4ac7f9

const types = require('./types');
const dataTypes = types.dataTypes;
const Long = types.Long;
const Integer = types.Integer;
const BigDecimal = types.BigDecimal;
const utils = require('./utils');

const uuidRegex = /^[0-9a-f]{8}-[0-9a-f]{4}-[0-9a-f]{4}-[0-9a-f]{4}-[0-9a-f]{12}$/i;
const int16Zero = utils.allocBufferFromArray([0, 0]);
const int32Zero = utils.allocBufferFromArray([0, 0, 0, 0]);
const complexTypeNames = Object.freeze({
  list      : 'org.apache.cassandra.db.marshal.ListType',
  set       : 'org.apache.cassandra.db.marshal.SetType',
  map       : 'org.apache.cassandra.db.marshal.MapType',
  udt       : 'org.apache.cassandra.db.marshal.UserType',
  tuple     : 'org.apache.cassandra.db.marshal.TupleType',
  frozen    : 'org.apache.cassandra.db.marshal.FrozenType',
  reversed  : 'org.apache.cassandra.db.marshal.ReversedType',
  composite : 'org.apache.cassandra.db.marshal.CompositeType',
  empty     : 'org.apache.cassandra.db.marshal.EmptyType',
  collection: 'org.apache.cassandra.db.marshal.ColumnToCollectionType'
});
const cqlNames = Object.freeze({
  frozen: 'frozen',
  list: 'list',
  'set': 'set',
  map: 'map',
  tuple: 'tuple',
  empty: 'empty',
  duration: 'duration'
});
const singleTypeNames = Object.freeze({
  'org.apache.cassandra.db.marshal.UTF8Type':           dataTypes.varchar,
  'org.apache.cassandra.db.marshal.AsciiType':          dataTypes.ascii,
  'org.apache.cassandra.db.marshal.UUIDType':           dataTypes.uuid,
  'org.apache.cassandra.db.marshal.TimeUUIDType':       dataTypes.timeuuid,
  'org.apache.cassandra.db.marshal.Int32Type':          dataTypes.int,
  'org.apache.cassandra.db.marshal.BytesType':          dataTypes.blob,
  'org.apache.cassandra.db.marshal.FloatType':          dataTypes.float,
  'org.apache.cassandra.db.marshal.DoubleType':         dataTypes.double,
  'org.apache.cassandra.db.marshal.BooleanType':        dataTypes.boolean,
  'org.apache.cassandra.db.marshal.InetAddressType':    dataTypes.inet,
  'org.apache.cassandra.db.marshal.SimpleDateType':     dataTypes.date,
  'org.apache.cassandra.db.marshal.TimeType':           dataTypes.time,
  'org.apache.cassandra.db.marshal.ShortType':          dataTypes.smallint,
  'org.apache.cassandra.db.marshal.ByteType':           dataTypes.tinyint,
  'org.apache.cassandra.db.marshal.DateType':           dataTypes.timestamp,
  'org.apache.cassandra.db.marshal.TimestampType':      dataTypes.timestamp,
  'org.apache.cassandra.db.marshal.LongType':           dataTypes.bigint,
  'org.apache.cassandra.db.marshal.DecimalType':        dataTypes.decimal,
  'org.apache.cassandra.db.marshal.IntegerType':        dataTypes.varint,
  'org.apache.cassandra.db.marshal.CounterColumnType':  dataTypes.counter
});
const singleFqTypeNamesLength = Object.keys(singleTypeNames).reduce(function (previous, current) {
  return current.length > previous ? current.length : previous;
}, 0);
const durationTypeName = 'org.apache.cassandra.db.marshal.DurationType';
const nullValueBuffer = utils.allocBufferFromArray([255, 255, 255, 255]);
const unsetValueBuffer = utils.allocBufferFromArray([255, 255, 255, 254]);

/**
 * Serializes and deserializes to and from a CQL type and a Javascript Type.
 * @param {Number} protocolVersion
 * @param {ClientOptions} options
 * @constructor
 */
function Encoder(protocolVersion, options) {
  this.encodingOptions = options.encoding || utils.emptyObject;
  defineInstanceMembers.call(this);
  this.setProtocolVersion(protocolVersion);
  setEncoders.call(this);
  if (this.encodingOptions.copyBuffer) {
    this.handleBuffer = handleBufferCopy;
  }
  else {
    this.handleBuffer = handleBufferRef;
  }
}

/**
 * Declares the privileged instance members.
 * @private
 */
function defineInstanceMembers() {
  /**
   * Sets the protocol version and the encoding/decoding methods depending on the protocol version
   * @param {Number} value
   * @ignore
   * @internal
   */
  this.setProtocolVersion = function (value) {
    this.protocolVersion = value;
    //Set the collection serialization based on the protocol version
    this.decodeCollectionLength = decodeCollectionLengthV3;
    this.getLengthBuffer = getLengthBufferV3;
    this.collectionLengthSize = 4;
    if (!types.protocolVersion.uses4BytesCollectionLength(this.protocolVersion)) {
      this.decodeCollectionLength = decodeCollectionLengthV2;
      this.getLengthBuffer = getLengthBufferV2;
      this.collectionLengthSize = 2;
    }
  };
  const customDecoders = {};
  const customEncoders = {};
  // Decoding methods
  this.decodeBlob = function (bytes) {
    return this.handleBuffer(bytes);
  };
  this.decodeCustom = function (bytes, typeName) {
    const handler = customDecoders[typeName];
    if (handler) {
      return handler.call(this, bytes);
    }
    return this.handleBuffer(bytes);
  };
  this.decodeDuration = function (bytes) {
    return types.Duration.fromBuffer(bytes);
  };
  this.decodeUtf8String = function (bytes) {
    return bytes.toString('utf8');
  };
  this.decodeAsciiString = function (bytes) {
    return bytes.toString('ascii');
  };
  this.decodeBoolean = function (bytes) {
    return !!bytes.readUInt8(0);
  };
  this.decodeDouble = function (bytes) {
    return bytes.readDoubleBE(0);
  };
  this.decodeFloat = function (bytes) {
    return bytes.readFloatBE(0);
  };
  this.decodeInt = function (bytes) {
    return bytes.readInt32BE(0);
  };
  this.decodeSmallint = function (bytes) {
    return bytes.readInt16BE(0);
  };
  this.decodeTinyint = function (bytes) {
    return bytes.readInt8(0);
  };
  this.decodeLong = function (bytes) {
    return Long.fromBuffer(bytes);
  };
  this.decodeVarint = function (bytes) {
    return Integer.fromBuffer(bytes);
  };
  this.decodeDecimal = function(bytes) {
    return BigDecimal.fromBuffer(bytes);
  };
  this.decodeTimestamp = function(bytes) {
    return new Date(this.decodeLong(bytes).toNumber());
  };
  this.decodeDate = function (bytes) {
    return types.LocalDate.fromBuffer(bytes);
  };
  this.decodeTime = function (bytes) {
    return types.LocalTime.fromBuffer(bytes);
  };
  /*
   * Reads a list from bytes
   */
  this.decodeList = function (bytes, subtype) {
    const totalItems = this.decodeCollectionLength(bytes, 0);
    let offset = this.collectionLengthSize;
    const list = new Array(totalItems);
    for (let i = 0; i < totalItems; i++) {
      //bytes length of the item
      const length = this.decodeCollectionLength(bytes, offset);
      offset += this.collectionLengthSize;
      //slice it
      list[i] = this.decode(bytes.slice(offset, offset+length), subtype);
      offset += length;
    }
    return list;
  };
  /*
   * Reads a Set from bytes
   */
  this.decodeSet = function (bytes, subtype) {
    const arr = this.decodeList(bytes, subtype);
    if (this.encodingOptions.set) {
      const setConstructor = this.encodingOptions.set;
      return new setConstructor(arr);
    }
    return arr;
  };
  /*
   * Reads a map (key / value) from bytes
   */
  this.decodeMap = function (bytes, subtypes) {
    let map;
    const totalItems = this.decodeCollectionLength(bytes, 0);
    let offset = this.collectionLengthSize;
    const self = this;
    function readValues(callback, thisArg) {
      for (let i = 0; i < totalItems; i++) {
        const keyLength = self.decodeCollectionLength(bytes, offset);
        offset += self.collectionLengthSize;
        const key = self.decode(bytes.slice(offset, offset + keyLength), subtypes[0]);
        offset += keyLength;
        const valueLength = self.decodeCollectionLength(bytes, offset);
        offset += self.collectionLengthSize;
        if (valueLength < 0) {
          callback.call(thisArg, key, null);
          continue;
        }
        const value = self.decode(bytes.slice(offset, offset + valueLength), subtypes[1]);
        offset += valueLength;
        callback.call(thisArg, key, value);
      }
    }
    if (this.encodingOptions.map) {
      const mapConstructor = this.encodingOptions.map;
      map = new mapConstructor();
      readValues(map.set, map);
    }
    else {
      map = {};
      readValues(function (key, value) {
        map[key] = value;
      });
    }
    return map;
  };
  this.decodeUuid = function (bytes) {
    return new types.Uuid(this.handleBuffer(bytes));
  };
  this.decodeTimeUuid = function (bytes) {
    return new types.TimeUuid(this.handleBuffer(bytes));
  };
  this.decodeInet = function (bytes) {
    return new types.InetAddress(this.handleBuffer(bytes));
  };
  /**
   * Decodes a user defined type into an object
   * @param {Buffer} bytes
   * @param {{fields: Array}} udtInfo
   * @private
   */
  this.decodeUdt = function (bytes, udtInfo) {
    const result = {};
    let offset = 0;
    for (let i = 0; i < udtInfo.fields.length && offset < bytes.length; i++) {
      //bytes length of the field value
      const length = bytes.readInt32BE(offset);
      offset += 4;
      //slice it
      const field = udtInfo.fields[i];
      if (length < 0) {
        result[field.name] = null;
        continue;
      }
      result[field.name] = this.decode(bytes.slice(offset, offset+length), field.type);
      offset += length;
    }
    return result;
  };
  this.decodeTuple = function (bytes, tupleInfo) {
    const elements = new Array(tupleInfo.length);
    let offset = 0;
    for (let i = 0; i < tupleInfo.length; i++) {
      const length = bytes.readInt32BE(offset);
      offset += 4;
      if (length < 0) {
        elements[i] = null;
        continue;
      }
      elements[i] = this.decode(bytes.slice(offset, offset+length), tupleInfo[i]);
      offset += length;
    }
    return new types.Tuple(elements);
  };
  //Encoding methods
  this.encodeFloat = function (value) {
    if (typeof value !== 'number') {
      throw new TypeError('Expected Number, obtained ' + util.inspect(value));
    }
    const buf = utils.allocBufferUnsafe(4);
    buf.writeFloatBE(value, 0);
    return buf;
  };
  this.encodeDouble = function (value) {
    if (typeof value !== 'number') {
      throw new TypeError('Expected Number, obtained ' + util.inspect(value));
    }
    const buf = utils.allocBufferUnsafe(8);
    buf.writeDoubleBE(value, 0);
    return buf;
  };
  /**
   * @param {Date|String|Long|Number} value
   * @private
   */
  this.encodeTimestamp = function (value) {
    const originalValue = value;
    if (typeof value === 'string') {
      value = new Date(value);
    }
    if (value instanceof Date) {
      //milliseconds since epoch
      value = value.getTime();
      if (isNaN(value)) {
        throw new TypeError('Invalid date: ' + originalValue);
      }
    }
    return this.encodeLong(value);
  };
  /**
   * @param {Date|String|LocalDate} value
   * @returns {Buffer}
   * @throws {TypeError}
   * @private
   */
  this.encodeDate = function (value) {
    const originalValue = value;
    try {
      if (typeof value === 'string') {
        value = types.LocalDate.fromString(value);
      }
      if (value instanceof Date) {
        value = types.LocalDate.fromDate(value);
      }
    }
    catch (err) {
      //Wrap into a TypeError
      throw new TypeError('LocalDate could not be parsed ' + err);
    }
    if (!(value instanceof types.LocalDate)) {
      throw new TypeError('Expected Date/String/LocalDate, obtained ' + util.inspect(originalValue));
    }
    return value.toBuffer();
  };
  /**
   * @param {String|LocalDate} value
   * @returns {Buffer}
   * @throws {TypeError}
   * @private
   */
  this.encodeTime = function (value) {
    const originalValue = value;
    try {
      if (typeof value === 'string') {
        value = types.LocalTime.fromString(value);
      }
    }
    catch (err) {
      //Wrap into a TypeError
      throw new TypeError('LocalTime could not be parsed ' + err);
    }
    if (!(value instanceof types.LocalTime)) {
      throw new TypeError('Expected String/LocalTime, obtained ' + util.inspect(originalValue));
    }
    return value.toBuffer();
  };
  /**
   * @param {Uuid|String|Buffer} value
   * @private
   */
  this.encodeUuid = function (value) {
    if (typeof value === 'string') {
      try {
        value = types.Uuid.fromString(value);
      }
      catch (err) {
        throw new TypeError(err.message);
      }
    }
    if (value instanceof types.Uuid) {
      value = value.getBuffer();
    }
    if (!(value instanceof Buffer)) {
      throw new TypeError('Not a valid Uuid, expected Uuid/String/Buffer, obtained ' + util.inspect(value));
    }
    return value;
  };
  /**
   * @param {String|InetAddress|Buffer} value
   * @returns {Buffer}
   * @private
   */
  this.encodeInet = function (value) {
    if (typeof value === 'string') {
      value = types.InetAddress.fromString(value);
    }
    if (value instanceof types.InetAddress) {
      value = value.getBuffer();
    }
    if (!(value instanceof Buffer)) {
      throw new TypeError('Not a valid Inet, expected InetAddress/Buffer, obtained ' + util.inspect(value));
    }
    return value;
  };
  /**
   * @param {Long|Buffer|String|Number} value
   * @private
   */
  this.encodeLong = function (value) {
    if (typeof value === 'number') {
      value = Long.fromNumber(value);
    }
    if (typeof value === 'string') {
      value = Long.fromString(value);
    }
    let buf = null;
    if (value instanceof Buffer) {
      buf = value;
    }
    if (value instanceof Long) {
      buf = Long.toBuffer(value);
    }
    if (buf === null) {
      throw new TypeError('Not a valid bigint, expected Long/Number/String/Buffer, obtained ' + util.inspect(value));
    }
    return buf;
  };
  /**
   * @param {Integer|Buffer|String|Number} value
   * @returns {Buffer}
   * @private
   */
  this.encodeVarint = function (value) {
    if (typeof value === 'number') {
      value = Integer.fromNumber(value);
    }
    if (typeof value === 'string') {
      value = Integer.fromString(value);
    }
    let buf = null;
    if (value instanceof Buffer) {
      buf = value;
    }
    if (value instanceof Integer) {
      buf = Integer.toBuffer(value);
    }
    if (buf === null) {
      throw new TypeError('Not a valid varint, expected Integer/Number/String/Buffer, obtained ' + util.inspect(value));
    }
    return buf;
  };
  /**
   * @param {BigDecimal|Buffer|String|Number} value
   * @returns {Buffer}
   * @private
   */
  this.encodeDecimal = function (value) {
    if (typeof value === 'number') {
      value = BigDecimal.fromNumber(value);
    }
    if (typeof value === 'string') {
      value = BigDecimal.fromString(value);
    }
    let buf = null;
    if (value instanceof Buffer) {
      buf = value;
    }
    if (value instanceof BigDecimal) {
      buf = BigDecimal.toBuffer(value);
    }
    if (buf === null) {
      throw new TypeError('Not a valid varint, expected BigDecimal/Number/String/Buffer, obtained ' + util.inspect(value));
    }
    return buf;
  };
  this.encodeString = function (value, encoding) {
    if (typeof value !== 'string') {
      throw new TypeError('Not a valid text value, expected String obtained ' + util.inspect(value));
    }
    return utils.allocBufferFromString(value, encoding);
  };
  this.encodeUtf8String = function (value) {
    return this.encodeString(value, 'utf8');
  };
  this.encodeAsciiString = function (value) {
    return this.encodeString(value, 'ascii');
  };
  this.encodeBlob = function (value) {
    if (!(value instanceof Buffer)) {
      throw new TypeError('Not a valid blob, expected Buffer obtained ' + util.inspect(value));
    }
    return value;
  };
  this.encodeCustom = function (value, name) {
    if (value instanceof Buffer) {
      return value;
    }
    const handler = customEncoders[name];
    if (handler) {
      return handler.call(this, value);
    }
    throw new TypeError('No encoding handler found for type ' + name);
  };
  this.encodeDuration = function (value) {
    if (!(value instanceof types.Duration)) {
      throw new TypeError('Not a valid duration, expected Duration/Buffer obtained ' + util.inspect(value));
    }
    return value.toBuffer();
  };
  /**
   * @param {Boolean} value
   * @returns {Buffer}
   * @private
   */
  this.encodeBoolean = function (value) {
    return utils.allocBufferFromArray([(value ? 1 : 0)]);
  };
  /**
   * @param {Number|String} value
   * @private
   */
  this.encodeInt = function (value) {
    if (isNaN(value)) {
      throw new TypeError('Expected Number, obtained ' + util.inspect(value));
    }
    const buf = utils.allocBufferUnsafe(4);
    buf.writeInt32BE(value, 0);
    return buf;
  };
  /**
   * @param {Number|String} value
   * @private
   */
  this.encodeSmallint = function (value) {
    if (isNaN(value)) {
      throw new TypeError('Expected Number, obtained ' + util.inspect(value));
    }
    const buf = utils.allocBufferUnsafe(2);
    buf.writeInt16BE(value, 0);
    return buf;
  };
  /**
   * @param {Number|String} value
   * @private
   */
  this.encodeTinyint = function (value) {
    if (isNaN(value)) {
      throw new TypeError('Expected Number, obtained ' + util.inspect(value));
    }
    const buf = utils.allocBufferUnsafe(1);
    buf.writeInt8(value, 0);
    return buf;
  };
  this.encodeList = function (value, subtype) {
    if (!util.isArray(value)) {
      throw new TypeError('Not a valid list value, expected Array obtained ' + util.inspect(value));
    }
    if (value.length === 0) {
      return null;
    }
    const parts = [];
    parts.push(this.getLengthBuffer(value));
    for (let i = 0;i < value.length;i++) {
      const val = value[i];
      if (val === null || typeof val === 'undefined' || val === types.unset) {
        throw new TypeError('A collection can\'t contain null or unset values');
      }
      const bytes = this.encode(val, subtype);
      //include item byte length
      parts.push(this.getLengthBuffer(bytes));
      //include item
      parts.push(bytes);
    }
    return Buffer.concat(parts);
  };
  this.encodeSet = function (value, subtype) {
    if (this.encodingOptions.set && value instanceof this.encodingOptions.set) {
      const arr = [];
      value.forEach(function (x) {
        arr.push(x);
      });
      return this.encodeList(arr, subtype);
    }
    return this.encodeList(value, subtype);
  };
  /**
   * Serializes a map into a Buffer
   * @param value
   * @param {Array} [subtypes]
   * @returns {Buffer}
   * @private
   */
  this.encodeMap = function (value, subtypes) {
    const parts = [];
    let propCounter = 0;
    let keySubtype = null;
    let valueSubtype = null;
    const self = this;
    if (subtypes) {
      keySubtype = subtypes[0];
      valueSubtype = subtypes[1];
    }
    function addItem(val, key) {
      if (key === null || typeof key === 'undefined' || key === types.unset) {
        throw new TypeError('A map can\'t contain null or unset keys');
      }
      if (val === null || typeof val === 'undefined' || val === types.unset) {
        throw new TypeError('A map can\'t contain null or unset values');
      }
      const keyBuffer = self.encode(key, keySubtype);
      //include item byte length
      parts.push(self.getLengthBuffer(keyBuffer));
      //include item
      parts.push(keyBuffer);
      //value
      const valueBuffer = self.encode(val, valueSubtype);
      //include item byte length
      parts.push(self.getLengthBuffer(valueBuffer));
      //include item
      if (valueBuffer !== null) {
        parts.push(valueBuffer);
      }
      propCounter++;
    }
    if (this.encodingOptions.map && value instanceof this.encodingOptions.map) {
      //Use Map#forEach() method to iterate
      value.forEach(addItem);
    }
    else {
      //Use object
      for (const key in value) {
        if (!value.hasOwnProperty(key)) {
          continue;
        }
        const val = value[key];
        addItem(val, key);
      }
    }

    parts.unshift(this.getLengthBuffer(propCounter));
    return Buffer.concat(parts);
  };
  this.encodeUdt = function (value, udtInfo) {
    const parts = [];
    let totalLength = 0;
    for (let i = 0; i < udtInfo.fields.length; i++) {
      const field = udtInfo.fields[i];
      const item = this.encode(value[field.name], field.type);
      if (!item) {
        parts.push(nullValueBuffer);
        totalLength += 4;
        continue;
      }
      if (item === types.unset) {
        parts.push(unsetValueBuffer);
        totalLength += 4;
        continue;
      }
      const lengthBuffer = utils.allocBufferUnsafe(4);
      lengthBuffer.writeInt32BE(item.length, 0);
      parts.push(lengthBuffer);
      parts.push(item);
      totalLength += item.length + 4;
    }
    return Buffer.concat(parts, totalLength);
  };
  this.encodeTuple = function (value, tupleInfo) {
    const parts = [];
    let totalLength = 0;
    for (let i = 0; i < tupleInfo.length; i++) {
      const type = tupleInfo[i];
      const item = this.encode(value.get(i), type);
      if (!item) {
        parts.push(nullValueBuffer);
        totalLength += 4;
        continue;
      }
      if (item === types.unset) {
        parts.push(unsetValueBuffer);
        totalLength += 4;
        continue;
      }
      const lengthBuffer = utils.allocBufferUnsafe(4);
      lengthBuffer.writeInt32BE(item.length, 0);
      parts.push(lengthBuffer);
      parts.push(item);
      totalLength += item.length + 4;
    }
    return Buffer.concat(parts, totalLength);
  };

  /**
   * If not provided, it uses the array of buffers or the parameters and hints to build the routingKey
   * @param {Array} params
   * @param {QueryOptions} options
   * @param [keys] parameter keys and positions
   * @throws TypeError
   * @internal
   * @ignore
   */
  this.setRoutingKey = function (params, options, keys) {
    let totalLength;
    if (util.isArray(options.routingKey)) {
      if (options.routingKey.length === 1) {
        options.routingKey = options.routingKey[0];
        return;
      }
      //Is a Composite key
      totalLength = 0;
      for (let i = 0; i < options.routingKey.length; i++) {
        const item = options.routingKey[i];
        if (!item) {
          //An routing key part may be null/undefined if provided by user
          //Or when there is a hardcoded parameter in the query
          //Clear the routing key
          options.routingKey = null;
          return;
        }
        totalLength += item.length + 3;
      }
      //Set the buffer containing the contents of the previous Array of buffers as routing key
      options.routingKey = concatRoutingKey(options.routingKey, totalLength);
      return;
    }
    if (options.routingKey instanceof Buffer || !params || params.length === 0) {
      //There is already a routing key
      // or no parameter indexes for routing were provided
      // or there are no parameters to build the routing key
      return;
    }
    const parts = [];
    totalLength = 0;
    if (options.routingIndexes) {
      totalLength = this._encodeRoutingKeyParts(parts, options.routingIndexes, params, options.hints);
    }
    if (options.routingNames && keys) {
      totalLength = this._encodeRoutingKeyParts(parts, options.routingNames, params, options.hints, keys);
    }
    if (totalLength === 0) {
      options.routingKey = null;
      return;
    }
    if (parts.length === 1) {
      options.routingKey = parts[0];
      return;
    }
    //its a composite partition key
    options.routingKey = concatRoutingKey(parts, totalLength);
  };

  /**
   * @param {Array} parts
   * @param {Array} routingIndexes
   * @param {Array} params
   * @param {Array} hints
   * @param {Object} [keys]
   * @returns {Number} The total length
   * @private
   */
  this._encodeRoutingKeyParts = function (parts, routingIndexes, params, hints, keys) {
    hints = hints || utils.emptyArray;
    let totalLength = 0;
    for (let i = 0; i < routingIndexes.length; i++) {
      let paramIndex = routingIndexes[i];
      if (typeof paramIndex === 'undefined') {
        //probably undefined (parameter not found) or bad input from the user
        return 0;
      }
      if (keys) {
        //is composed of parameter names
        paramIndex = keys[paramIndex];
      }
      const item = this.encode(params[paramIndex], hints[paramIndex]);
      if (!item) {
        //bad input from the user
        return 0;
      }
      totalLength += item.length + 3;
      parts.push(item);
    }
    return totalLength;
  };
  /**
   * Parses a CQL name string into data type information
   * @param {String} keyspace
   * @param {String} typeName
   * @param {Number} startIndex
   * @param {Number|null} length
   * @param {Function} udtResolver
   * @param {Function} callback Callback invoked with err and  {{code: number, info: Object|Array|null, options: {frozen: Boolean}}}
   * @internal
   * @ignore
   */
  this.parseTypeName = function (keyspace, typeName, startIndex, length, udtResolver, callback) {
    startIndex = startIndex || 0;
    if (!length) {
      length = typeName.length;
    }
    const dataType = {
      code: 0,
      info: null,
      options: {
        frozen: false
      }
    };
    let innerTypes;
    if (typeName.indexOf("'", startIndex) === startIndex) {
      //If quoted, this is a custom type.
      dataType.info = typeName.substr(startIndex+1, length-2);
      return callback(null, dataType);
    }
    if (!length) {
      length = typeName.length;
    }
    if (typeName.indexOf(cqlNames.frozen, startIndex) === startIndex) {
      //Remove the frozen token
      startIndex += cqlNames.frozen.length + 1;
      length -= cqlNames.frozen.length + 2;
      dataType.options.frozen = true;
    }
    if (typeName.indexOf(cqlNames.list, startIndex) === startIndex) {
      //move cursor across the name and bypass the angle brackets
      startIndex += cqlNames.list.length + 1;
      length -= cqlNames.list.length + 2;
      innerTypes = parseParams(typeName, startIndex, length, '<', '>');
      if (innerTypes.length !== 1) {
        return callback(new TypeError('Not a valid type ' + typeName));
      }
      dataType.code = dataTypes.list;
      return this.parseTypeName(keyspace, innerTypes[0], 0, null, udtResolver, function (err, childType) {
        if (err) {
          return callback(err);
        }
        dataType.info = childType;
        callback(null, dataType);
      });
    }
    if (typeName.indexOf(cqlNames.set, startIndex) === startIndex) {
      //move cursor across the name and bypass the angle brackets
      startIndex += cqlNames.set.length + 1;
      length -= cqlNames.set.length + 2;
      innerTypes = parseParams(typeName, startIndex, length, '<', '>');
      if (innerTypes.length !== 1) {
        return callback(new TypeError('Not a valid type ' + typeName));
      }
      dataType.code = dataTypes.set;
      return this.parseTypeName(keyspace, innerTypes[0], 0, null, udtResolver, function (err, childType) {
        if (err) {
          return callback(err);
        }
        dataType.info = childType;
        callback(null, dataType);
      });
    }
    if (typeName.indexOf(cqlNames.map, startIndex) === startIndex) {
      //move cursor across the name and bypass the angle brackets
      startIndex += cqlNames.map.length + 1;
      length -= cqlNames.map.length + 2;
      innerTypes = parseParams(typeName, startIndex, length, '<', '>');
      //It should contain the key and value types
      if (innerTypes.length !== 2) {
        return callback(new TypeError('Not a valid type ' + typeName));
      }
      dataType.code = dataTypes.map;
      return this._parseChildTypes(keyspace, dataType, innerTypes, udtResolver, callback);
    }
    if (typeName.indexOf(cqlNames.tuple, startIndex) === startIndex) {
      //move cursor across the name and bypass the angle brackets
      startIndex += cqlNames.tuple.length + 1;
      length -= cqlNames.tuple.length + 2;
      innerTypes = parseParams(typeName, startIndex, length, '<', '>');
      if (innerTypes.length < 1) {
        throw new TypeError('Not a valid type ' + typeName);
      }
      dataType.code = dataTypes.tuple;
      return this._parseChildTypes(keyspace, dataType, innerTypes, udtResolver, callback);
    }
    const quoted = typeName.indexOf('"', startIndex) === startIndex;
    if (quoted) {
      //Remove quotes
      startIndex++;
      length -= 2;
    }
    //Quick check if its a single type
    if (startIndex > 0) {
      typeName = typeName.substr(startIndex, length);
    }
    // Un-escape double quotes if quoted.
    if (quoted) {
      typeName = typeName.replace('""', '"');
    }
    const typeCode = dataTypes[typeName];
    if (typeof typeCode === 'number') {
      dataType.code = typeCode;
      return callback(null, dataType);
    }
    if (typeName === cqlNames.duration) {
      dataType.info = durationTypeName;
      return callback(null, dataType);
    }
    if (typeName === cqlNames.empty) {
      //set as custom
      dataType.info = 'empty';
      return callback(null, dataType);
    }
    udtResolver(keyspace, typeName, function (err, udtInfo) {
      if (err) {
        return callback(err);
      }
      if (udtInfo) {
        dataType.code = dataTypes.udt;
        dataType.info = udtInfo;
        return callback(null, dataType);
      }
      callback(new TypeError('Not a valid type "' + typeName + '"'));
    });
  };
  /**
   * @param {String} keyspace
   * @param dataType
   * @param {Array} typeNames
   * @param {Function} udtResolver
   * @param {Function} callback
   * @private
   */
  this._parseChildTypes = function (keyspace, dataType, typeNames, udtResolver, callback) {
    const self = this;
    utils.mapSeries(typeNames, function (name, next) {
      self.parseTypeName(keyspace, name.trim(), 0, null, udtResolver, next);
    }, function (err, childTypes) {
      if (err) {
        return callback(err);
      }
      dataType.info = childTypes;
      callback(null, dataType);
    });
  };

  /**
   * Parses a Cassandra fully-qualified class name string into data type information
   * @param {String} typeName
   * @param {Number} [startIndex]
   * @param {Number} [length]
   * @throws TypeError
   * @returns {{code: number, info: Object|Array|null, options: {frozen: Boolean, reversed: Boolean}}}
   * @internal
   * @ignore
   */
  this.parseFqTypeName = function (typeName, startIndex, length) {
    const dataType = {
      code: 0,
      info: null,
      options: {
        reversed: false,
        frozen: false
      }
    };
    startIndex = startIndex || 0;
    let innerTypes;
    if (!length) {
      length = typeName.length;
    }
    if (length > complexTypeNames.reversed.length && typeName.indexOf(complexTypeNames.reversed) === startIndex) {
      //Remove the reversed token
      startIndex += complexTypeNames.reversed.length + 1;
      length -= complexTypeNames.reversed.length + 2;
      dataType.options.reversed = true;
    }
    if (length > complexTypeNames.frozen.length &&
        typeName.indexOf(complexTypeNames.frozen, startIndex) === startIndex) {
      //Remove the frozen token
      startIndex += complexTypeNames.frozen.length + 1;
      length -= complexTypeNames.frozen.length + 2;
      dataType.options.frozen = true;
    }
    if (typeName === complexTypeNames.empty) {
      //set as custom
      dataType.info = 'empty';
      return dataType;
    }
    //Quick check if its a single type
    if (length <= singleFqTypeNamesLength) {
      if (startIndex > 0) {
        typeName = typeName.substr(startIndex, length);
      }
      const typeCode = singleTypeNames[typeName];
      if (typeof typeCode === 'number') {
        dataType.code = typeCode;
        return dataType;
      }
      throw new TypeError('Not a valid type "' + typeName + '"');
    }
    if (typeName.indexOf(complexTypeNames.list, startIndex) === startIndex) {
      //Its a list
      //org.apache.cassandra.db.marshal.ListType(innerType)
      //move cursor across the name and bypass the parenthesis
      startIndex += complexTypeNames.list.length + 1;
      length -= complexTypeNames.list.length + 2;
      innerTypes = parseParams(typeName, startIndex, length);
      if (innerTypes.length !== 1) {
        throw new TypeError('Not a valid type ' + typeName);
      }
      dataType.code = dataTypes.list;
      dataType.info = this.parseFqTypeName(innerTypes[0]);
      return dataType;
    }
    if (typeName.indexOf(complexTypeNames.set, startIndex) === startIndex) {
      //Its a set
      //org.apache.cassandra.db.marshal.SetType(innerType)
      //move cursor across the name and bypass the parenthesis
      startIndex += complexTypeNames.set.length + 1;
      length -= complexTypeNames.set.length + 2;
      innerTypes = parseParams(typeName, startIndex, length);
      if (innerTypes.length !== 1)
      {
        throw new TypeError('Not a valid type ' + typeName);
      }
      dataType.code = dataTypes.set;
      dataType.info = this.parseFqTypeName(innerTypes[0]);
      return dataType;
    }
    if (typeName.indexOf(complexTypeNames.map, startIndex) === startIndex) {
      //org.apache.cassandra.db.marshal.MapType(keyType,valueType)
      //move cursor across the name and bypass the parenthesis
      startIndex += complexTypeNames.map.length + 1;
      length -= complexTypeNames.map.length + 2;
      innerTypes = parseParams(typeName, startIndex, length);
      //It should contain the key and value types
      if (innerTypes.length !== 2) {
        throw new TypeError('Not a valid type ' + typeName);
      }
      dataType.code = dataTypes.map;
      dataType.info = [this.parseFqTypeName(innerTypes[0]), this.parseFqTypeName(innerTypes[1])];
      return dataType;
    }
    if (typeName.indexOf(complexTypeNames.udt, startIndex) === startIndex) {
      //move cursor across the name and bypass the parenthesis
      startIndex += complexTypeNames.udt.length + 1;
      length -= complexTypeNames.udt.length + 2;
      return this._parseUdtName(typeName, startIndex, length);
    }
    if (typeName.indexOf(complexTypeNames.tuple, startIndex) === startIndex) {
      //move cursor across the name and bypass the parenthesis
      startIndex += complexTypeNames.tuple.length + 1;
      length -= complexTypeNames.tuple.length + 2;
      innerTypes = parseParams(typeName, startIndex, length);
      if (innerTypes.length < 1) {
        throw new TypeError('Not a valid type ' + typeName);
      }
      dataType.code = dataTypes.tuple;
      dataType.info = innerTypes.map(x => this.parseFqTypeName(x));
      return dataType;
    }

    // Assume custom type if cannot be parsed up to this point.
    dataType.info = typeName.substr(startIndex, length);
    return dataType;
  };
  /**
   * Parses type names with composites
   * @param {String} typesString
   * @returns {{types: Array, isComposite: Boolean, hasCollections: Boolean}}
   * @internal
   * @ignore
   */
  this.parseKeyTypes = function (typesString) {
    let i = 0;
    let length = typesString.length;
    const isComposite = typesString.indexOf(complexTypeNames.composite) === 0;
    if (isComposite) {
      i = complexTypeNames.composite.length + 1;
      length--;
    }
    const types = [];
    let startIndex = i;
    let nested = 0;
    let inCollectionType = false;
    let hasCollections = false;
    //as collection types are not allowed, it is safe to split by ,
    while (++i < length) {
      switch (typesString[i]) {
        case ',':
          if (nested > 0) {
            break;
          }
          if (inCollectionType) {
            //remove type id
            startIndex = typesString.indexOf(':', startIndex) + 1;
          }
          types.push(typesString.substring(startIndex, i));
          startIndex = i + 1;
          break;
        case '(':
          if (nested === 0 && typesString.indexOf(complexTypeNames.collection, startIndex) === startIndex) {
            inCollectionType = true;
            hasCollections = true;
            //skip collection type
            i++;
            startIndex = i;
            break;
          }
          nested++;
          break;
        case ')':
          if (inCollectionType && nested === 0){
            types.push(typesString.substring(typesString.indexOf(':', startIndex) + 1, i));
            startIndex = i + 1;
            break;
          }
          nested--;
          break;
      }
    }
    if (startIndex < length) {
      types.push(typesString.substring(startIndex, length));
    }
    return {
      types: types.map(name => this.parseFqTypeName(name)),
      hasCollections: hasCollections,
      isComposite: isComposite
    };
  };
  this._parseUdtName = function (typeName, startIndex, length) {
    const udtParams = parseParams(typeName, startIndex, length);
    if (udtParams.length < 2) {
      //It should contain at least the keyspace, name of the udt and a type
      throw new TypeError('Not a valid type ' + typeName);
    }
    const dataType = {
      code: dataTypes.udt,
      info: null
    };
    const udtInfo = {
      keyspace: udtParams[0],
      name: utils.allocBufferFromString(udtParams[1], 'hex').toString(),
      fields: []
    };
    for (let i = 2; i < udtParams.length; i++) {
      const p = udtParams[i];
      const separatorIndex = p.indexOf(':');
      const fieldType = this.parseFqTypeName(p, separatorIndex + 1, p.length - (separatorIndex + 1));
      udtInfo.fields.push({
        name: utils.allocBufferFromString(p.substr(0, separatorIndex), 'hex').toString(),
        type: fieldType
      });
    }
    dataType.info = udtInfo;
    return dataType;
  };

  customDecoders[durationTypeName] = this.decodeDuration;
  customEncoders[durationTypeName] = this.encodeDuration;
}

/**
 * Sets the encoder and decoder methods for this instance
 * @private
 */
function setEncoders() {
<<<<<<< HEAD
  //decoders
  var d = {};
  d[dataTypes.custom] = this.decodeCustom;
  d[dataTypes.ascii] = this.decodeAsciiString;
  d[dataTypes.bigint] = this.decodeLong;
  d[dataTypes.blob] = this.decodeBlob;
  d[dataTypes.boolean] = this.decodeBoolean;
  d[dataTypes.counter] = this.decodeLong;
  d[dataTypes.decimal] = this.decodeDecimal;
  d[dataTypes.double] = this.decodeDouble;
  d[dataTypes.float] = this.decodeFloat;
  d[dataTypes.int] = this.decodeInt;
  d[dataTypes.text] = this.decodeUtf8String;
  d[dataTypes.timestamp] = this.decodeTimestamp;
  d[dataTypes.uuid] = this.decodeUuid;
  d[dataTypes.varchar] = this.decodeUtf8String;
  d[dataTypes.varint] = this.decodeVarint;
  d[dataTypes.timeuuid] = this.decodeTimeUuid;
  d[dataTypes.inet] = this.decodeInet;
  d[dataTypes.date] = this.decodeDate;
  d[dataTypes.time] = this.decodeTime;
  d[dataTypes.smallint] = this.decodeSmallint;
  d[dataTypes.tinyint] = this.decodeTinyint;
  d[dataTypes.duration] = this.decodeDuration;
  d[dataTypes.list] = this.decodeList;
  d[dataTypes.map] = this.decodeMap;
  d[dataTypes.set] = this.decodeSet;
  d[dataTypes.udt] = this.decodeUdt;
  d[dataTypes.tuple] = this.decodeTuple;

  //encoders
  var e = {};
  e[dataTypes.custom] = this.encodeCustom;
  e[dataTypes.ascii] = this.encodeAsciiString;
  e[dataTypes.bigint] = this.encodeLong;
  e[dataTypes.blob] = this.encodeBlob;
  e[dataTypes.boolean] = this.encodeBoolean;
  e[dataTypes.counter] = this.encodeLong;
  e[dataTypes.decimal] = this.encodeDecimal;
  e[dataTypes.double] = this.encodeDouble;
  e[dataTypes.float] = this.encodeFloat;
  e[dataTypes.int] = this.encodeInt;
  e[dataTypes.text] = this.encodeUtf8String;
  e[dataTypes.timestamp] = this.encodeTimestamp;
  e[dataTypes.uuid] = this.encodeUuid;
  e[dataTypes.varchar] = this.encodeUtf8String;
  e[dataTypes.varint] = this.encodeVarint;
  e[dataTypes.timeuuid] = this.encodeUuid;
  e[dataTypes.inet] = this.encodeInet;
  e[dataTypes.date] = this.encodeDate;
  e[dataTypes.time] = this.encodeTime;
  e[dataTypes.smallint] = this.encodeSmallint;
  e[dataTypes.tinyint] = this.encodeTinyint;
  e[dataTypes.duration] = this.encodeDuration;
  e[dataTypes.list] = this.encodeList;
  e[dataTypes.map] = this.encodeMap;
  e[dataTypes.set] = this.encodeSet;
  e[dataTypes.udt] = this.encodeUdt;
  e[dataTypes.tuple] = this.encodeTuple;
=======
  this.decoders = {
    [dataTypes.custom]: this.decodeCustom,
    [dataTypes.ascii]: this.decodeAsciiString,
    [dataTypes.bigint]: this.decodeLong,
    [dataTypes.blob]: this.decodeBlob,
    [dataTypes.boolean]: this.decodeBoolean,
    [dataTypes.counter]: this.decodeLong,
    [dataTypes.decimal]: this.decodeDecimal,
    [dataTypes.double]: this.decodeDouble,
    [dataTypes.float]: this.decodeFloat,
    [dataTypes.int]: this.decodeInt,
    [dataTypes.text]: this.decodeUtf8String,
    [dataTypes.timestamp]: this.decodeTimestamp,
    [dataTypes.uuid]: this.decodeUuid,
    [dataTypes.varchar]: this.decodeUtf8String,
    [dataTypes.varint]: this.decodeVarint,
    [dataTypes.timeuuid]: this.decodeTimeUuid,
    [dataTypes.inet]: this.decodeInet,
    [dataTypes.date]: this.decodeDate,
    [dataTypes.time]: this.decodeTime,
    [dataTypes.smallint]: this.decodeSmallint,
    [dataTypes.tinyint]: this.decodeTinyint,
    [dataTypes.list]: this.decodeList,
    [dataTypes.map]: this.decodeMap,
    [dataTypes.set]: this.decodeSet,
    [dataTypes.udt]: this.decodeUdt,
    [dataTypes.tuple]: this.decodeTuple
  };
>>>>>>> cf4ac7f9

  this.encoders = {
    [dataTypes.custom]: this.encodeCustom,
    [dataTypes.ascii]: this.encodeAsciiString,
    [dataTypes.bigint]: this.encodeLong,
    [dataTypes.blob]: this.encodeBlob,
    [dataTypes.boolean]: this.encodeBoolean,
    [dataTypes.counter]: this.encodeLong,
    [dataTypes.decimal]: this.encodeDecimal,
    [dataTypes.double]: this.encodeDouble,
    [dataTypes.float]: this.encodeFloat,
    [dataTypes.int]: this.encodeInt,
    [dataTypes.text]: this.encodeUtf8String,
    [dataTypes.timestamp]: this.encodeTimestamp,
    [dataTypes.uuid]: this.encodeUuid,
    [dataTypes.varchar]: this.encodeUtf8String,
    [dataTypes.varint]: this.encodeVarint,
    [dataTypes.timeuuid]: this.encodeUuid,
    [dataTypes.inet]: this.encodeInet,
    [dataTypes.date]: this.encodeDate,
    [dataTypes.time]: this.encodeTime,
    [dataTypes.smallint]: this.encodeSmallint,
    [dataTypes.tinyint]: this.encodeTinyint,
    [dataTypes.list]: this.encodeList,
    [dataTypes.map]: this.encodeMap,
    [dataTypes.set]: this.encodeSet,
    [dataTypes.udt]: this.encodeUdt,
    [dataTypes.tuple]: this.encodeTuple
  };
}

/**
 * Decodes Cassandra bytes into Javascript values.
 * <p>
 * This is part of an <b>experimental</b> API, this can be changed future releases.
 * </p>
 * @param {Buffer} buffer Raw buffer to be decoded.
 * @param {Object} type An object containing the data type <code>code</code> and <code>info</code>.
 * @param {Number} type.code Type code.
 * @param {Object} [type.info] Additional information on the type for complex / nested types.
 */
Encoder.prototype.decode = function (buffer, type) {
  if (buffer === null) {
    return null;
  }
  const decoder = this.decoders[type.code];
  if (!decoder) {
    throw new Error('Unknown data type: ' + type.code);
  }
  return decoder.call(this, buffer, type.info);
};

/**
 * Encodes Javascript types into Buffer according to the Cassandra protocol.
 * <p>
 * This is part of an <b>experimental</b> API, this can be changed future releases.
 * </p>
 * @param {*} value The value to be converted.
 * @param {{code: number, info: *|Object}|String|Number} [typeInfo] The type information.
 * <p>It can be either a:</p>
 * <ul>
 *   <li>A <code>String</code> representing the data type.</li>
 *   <li>A <code>Number</code> with one of the values of {@link module:types~dataTypes dataTypes}.</li>
 *   <li>An <code>Object</code> containing the <code>type.code</code> as one of the values of
 *   {@link module:types~dataTypes dataTypes} and <code>type.info</code>.
 *   </li>
 * </ul>
 * @returns {Buffer}
 * @throws {TypeError} When there is an encoding error
 */
Encoder.prototype.encode = function (value, typeInfo) {
  if (value === undefined) {
    //defaults to null
    value = null;
    if (this.encodingOptions.useUndefinedAsUnset && this.protocolVersion >= 4) {
      //use undefined as unset
      value = types.unset;
    }
  }
  if (value === null) {
    return value;
  }
  if (value === types.unset) {
    if (!types.protocolVersion.supportsUnset(this.protocolVersion)) {
      throw new TypeError('Unset value can not be used for this version of Cassandra, protocol version: ' +
        this.protocolVersion);
    }
    return value;
  }
  /** @type {{code: Number, info: object}} */
  let type = {
    code: null,
    info: null
  };
  if (typeInfo) {
    if (typeof typeInfo === 'number') {
      type.code = typeInfo;
    }
    else if (typeof typeInfo === 'string') {
      type = dataTypes.getByName(typeInfo);
    }
    if (typeof typeInfo.code === 'number') {
      type.code = typeInfo.code;
      type.info = typeInfo.info;
    }
    if (typeof type.code !== 'number') {
      throw new TypeError('Type information not valid, only String and Number values are valid hints');
    }
  }
  else {
    //Lets guess
    type = Encoder.guessDataType(value);
    if (!type) {
      throw new TypeError('Target data type could not be guessed, you should use prepared statements for accurate type mapping. Value: ' + util.inspect(value));
    }
  }
  const encoder = this.encoders[type.code];
  if (!encoder) {
    throw new Error('Type not supported ' + type.code);
  }
  return encoder.call(this, value, type.info);
};

/**
 * Try to guess the Cassandra type to be stored, based on the javascript value type
 * @param value
 * @returns {{code: number, info: object}|null}
 * @ignore
 * @internal
 */
Encoder.guessDataType = function (value) {
  let code = null;
  let info = null;
  const esTypeName = (typeof value);
  if (esTypeName === 'number') {
    code = dataTypes.double;
  }
  else if (esTypeName === 'string') {
    code = dataTypes.text;
    if (value.length === 36 && uuidRegex.test(value)){
      code = dataTypes.uuid;
    }
  }
  else if (esTypeName === 'boolean') {
    code = dataTypes.boolean;
  }
  else if (value instanceof Buffer) {
    code = dataTypes.blob;
  }
  else if (value instanceof Date) {
    code = dataTypes.timestamp;
  }
  else if (value instanceof Long) {
    code = dataTypes.bigint;
  }
  else if (value instanceof Integer) {
    code = dataTypes.varint;
  }
  else if (value instanceof BigDecimal) {
    code = dataTypes.decimal;
  }
  else if (value instanceof types.Uuid) {
    code = dataTypes.uuid;
  }
  else if (value instanceof types.InetAddress) {
    code = dataTypes.inet;
  }
  else if (value instanceof types.Tuple) {
    code = dataTypes.tuple;
  }
  else if (value instanceof types.LocalDate) {
    code = dataTypes.date;
  }
  else if (value instanceof types.LocalTime) {
    code = dataTypes.time;
  }
  else if (value instanceof types.Duration) {
    code = dataTypes.custom;
    info = durationTypeName;
  }
  else if (util.isArray(value)) {
    code = dataTypes.list;
  }
  if (code === null) {
    return null;
  }
  return { code: code, info: info };
};

/**
 * Gets a buffer containing with the bytes (BE) representing the collection length for protocol v2 and below
 * @param {Buffer|Number} value
 * @returns {Buffer}
 * @private
 */
function getLengthBufferV2(value) {
  if (!value) {
    return int16Zero;
  }
  const lengthBuffer = utils.allocBufferUnsafe(2);
  if (typeof value === 'number') {
    lengthBuffer.writeUInt16BE(value, 0);
  }
  else {
    lengthBuffer.writeUInt16BE(value.length, 0);
  }
  return lengthBuffer;
}

/**
 * Gets a buffer containing with the bytes (BE) representing the collection length for protocol v3 and above
 * @param {Buffer|Number} value
 * @returns {Buffer}
 * @private
 */
function getLengthBufferV3(value) {
  if (!value) {
    return int32Zero;
  }
  const lengthBuffer = utils.allocBufferUnsafe(4);
  if (typeof value === 'number') {
    lengthBuffer.writeInt32BE(value, 0);
  }
  else {
    lengthBuffer.writeInt32BE(value.length, 0);
  }
  return lengthBuffer;
}

/**
 * @param {Buffer} buffer
 * @private
 */
function handleBufferCopy(buffer) {
  if (buffer === null) {
    return null;
  }
  return utils.copyBuffer(buffer);
}

/**
 * @param {Buffer} buffer
 * @private
 */
function handleBufferRef(buffer) {
  return buffer;
}
/**
 * Decodes collection length for protocol v3 and above
 * @param bytes
 * @param offset
 * @returns {Number}
 * @private
 */
function decodeCollectionLengthV3(bytes, offset) {
  return bytes.readInt32BE(offset);
}
/**
 * Decodes collection length for protocol v2 and below
 * @param bytes
 * @param offset
 * @returns {Number}
 * @private
 */
function decodeCollectionLengthV2(bytes, offset) {
  return bytes.readUInt16BE(offset);
}

/**
 * @param {String} value
 * @param {Number} startIndex
 * @param {Number} length
 * @param {String} [open]
 * @param {String} [close]
 * @returns {Array}
 * @private
 */
function parseParams(value, startIndex, length, open, close) {
  open = open || '(';
  close = close || ')';
  const types = [];
  let paramStart = startIndex;
  let level = 0;
  for (let i = startIndex; i < startIndex + length; i++) {
    const c = value[i];
    if (c === open) {
      level++;
    }
    if (c === close) {
      level--;
    }
    if (level === 0 && c === ',') {
      types.push(value.substr(paramStart, i - paramStart));
      paramStart = i + 1;
    }
  }
  //Add the last one
  types.push(value.substr(paramStart, length - (paramStart - startIndex)));
  return types;
}

/**
 * @param {Array.<Buffer>} parts
 * @param {Number} totalLength
 * @returns {Buffer}
 * @private
 */
function concatRoutingKey(parts, totalLength) {
  const routingKey = utils.allocBufferUnsafe(totalLength);
  let offset = 0;
  for (let i = 0; i < parts.length; i++) {
    const item = parts[i];
    routingKey.writeUInt16BE(item.length, offset);
    offset += 2;
    item.copy(routingKey, offset);
    offset += item.length;
    routingKey[offset] = 0;
    offset++;
  }
  return routingKey;
}

module.exports = Encoder;<|MERGE_RESOLUTION|>--- conflicted
+++ resolved
@@ -1,4 +1,3 @@
-<<<<<<< HEAD
 /**
  * Copyright (C) 2016-2017 DataStax, Inc.
  *
@@ -6,11 +5,7 @@
  * http://www.datastax.com/terms/datastax-dse-driver-license-terms
  */
 'use strict';
-var util = require('util');
-=======
-"use strict";
 const util = require('util');
->>>>>>> cf4ac7f9
 
 const types = require('./types');
 const dataTypes = types.dataTypes;
@@ -1161,67 +1156,6 @@
  * @private
  */
 function setEncoders() {
-<<<<<<< HEAD
-  //decoders
-  var d = {};
-  d[dataTypes.custom] = this.decodeCustom;
-  d[dataTypes.ascii] = this.decodeAsciiString;
-  d[dataTypes.bigint] = this.decodeLong;
-  d[dataTypes.blob] = this.decodeBlob;
-  d[dataTypes.boolean] = this.decodeBoolean;
-  d[dataTypes.counter] = this.decodeLong;
-  d[dataTypes.decimal] = this.decodeDecimal;
-  d[dataTypes.double] = this.decodeDouble;
-  d[dataTypes.float] = this.decodeFloat;
-  d[dataTypes.int] = this.decodeInt;
-  d[dataTypes.text] = this.decodeUtf8String;
-  d[dataTypes.timestamp] = this.decodeTimestamp;
-  d[dataTypes.uuid] = this.decodeUuid;
-  d[dataTypes.varchar] = this.decodeUtf8String;
-  d[dataTypes.varint] = this.decodeVarint;
-  d[dataTypes.timeuuid] = this.decodeTimeUuid;
-  d[dataTypes.inet] = this.decodeInet;
-  d[dataTypes.date] = this.decodeDate;
-  d[dataTypes.time] = this.decodeTime;
-  d[dataTypes.smallint] = this.decodeSmallint;
-  d[dataTypes.tinyint] = this.decodeTinyint;
-  d[dataTypes.duration] = this.decodeDuration;
-  d[dataTypes.list] = this.decodeList;
-  d[dataTypes.map] = this.decodeMap;
-  d[dataTypes.set] = this.decodeSet;
-  d[dataTypes.udt] = this.decodeUdt;
-  d[dataTypes.tuple] = this.decodeTuple;
-
-  //encoders
-  var e = {};
-  e[dataTypes.custom] = this.encodeCustom;
-  e[dataTypes.ascii] = this.encodeAsciiString;
-  e[dataTypes.bigint] = this.encodeLong;
-  e[dataTypes.blob] = this.encodeBlob;
-  e[dataTypes.boolean] = this.encodeBoolean;
-  e[dataTypes.counter] = this.encodeLong;
-  e[dataTypes.decimal] = this.encodeDecimal;
-  e[dataTypes.double] = this.encodeDouble;
-  e[dataTypes.float] = this.encodeFloat;
-  e[dataTypes.int] = this.encodeInt;
-  e[dataTypes.text] = this.encodeUtf8String;
-  e[dataTypes.timestamp] = this.encodeTimestamp;
-  e[dataTypes.uuid] = this.encodeUuid;
-  e[dataTypes.varchar] = this.encodeUtf8String;
-  e[dataTypes.varint] = this.encodeVarint;
-  e[dataTypes.timeuuid] = this.encodeUuid;
-  e[dataTypes.inet] = this.encodeInet;
-  e[dataTypes.date] = this.encodeDate;
-  e[dataTypes.time] = this.encodeTime;
-  e[dataTypes.smallint] = this.encodeSmallint;
-  e[dataTypes.tinyint] = this.encodeTinyint;
-  e[dataTypes.duration] = this.encodeDuration;
-  e[dataTypes.list] = this.encodeList;
-  e[dataTypes.map] = this.encodeMap;
-  e[dataTypes.set] = this.encodeSet;
-  e[dataTypes.udt] = this.encodeUdt;
-  e[dataTypes.tuple] = this.encodeTuple;
-=======
   this.decoders = {
     [dataTypes.custom]: this.decodeCustom,
     [dataTypes.ascii]: this.decodeAsciiString,
@@ -1244,13 +1178,13 @@
     [dataTypes.time]: this.decodeTime,
     [dataTypes.smallint]: this.decodeSmallint,
     [dataTypes.tinyint]: this.decodeTinyint,
+    [dataTypes.duration]: this.decodeDuration,
     [dataTypes.list]: this.decodeList,
     [dataTypes.map]: this.decodeMap,
     [dataTypes.set]: this.decodeSet,
     [dataTypes.udt]: this.decodeUdt,
     [dataTypes.tuple]: this.decodeTuple
   };
->>>>>>> cf4ac7f9
 
   this.encoders = {
     [dataTypes.custom]: this.encodeCustom,
@@ -1274,6 +1208,7 @@
     [dataTypes.time]: this.encodeTime,
     [dataTypes.smallint]: this.encodeSmallint,
     [dataTypes.tinyint]: this.encodeTinyint,
+    [dataTypes.duration]: this.encodeDuration,
     [dataTypes.list]: this.encodeList,
     [dataTypes.map]: this.encodeMap,
     [dataTypes.set]: this.encodeSet,
