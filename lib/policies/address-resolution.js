--- conflicted
+++ resolved
@@ -1,4 +1,3 @@
-<<<<<<< HEAD
 /**
  * Copyright (C) 2016-2017 DataStax, Inc.
  *
@@ -6,15 +5,9 @@
  * http://www.datastax.com/terms/datastax-dse-driver-license-terms
  */
 'use strict';
-var dns = require('dns');
-var util = require('util');
-var utils = require('../utils');
-=======
-"use strict";
 const dns = require('dns');
 const util = require('util');
 const utils = require('../utils');
->>>>>>> cf4ac7f9
 /** @module policies/addressResolution */
 /**
  * @class
