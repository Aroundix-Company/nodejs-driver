/**
 * Copyright (C) 2016 DataStax, Inc.
 *
 * Please see the license for details:
 * http://www.datastax.com/terms/datastax-dse-driver-license-terms
 */
'use strict';
const util = require('util');
<<<<<<< HEAD
const errors = require('../errors');
=======
>>>>>>> 3099ba4a

/** @module policies/retry */
/**
 * Base and default RetryPolicy.
 * Determines what to do when the drivers runs into an specific Cassandra exception
 * @constructor
 */
function RetryPolicy() {

}

/**
 * Determines what to do when the driver gets an UnavailableException response from a Cassandra node.
 * @param {OperationInfo} info
 * @param {Number} consistency The [consistency]{@link module:types~consistencies} level of the query that triggered
 * the exception.
 * @param {Number} required The number of replicas whose response is required to achieve the
 * required [consistency]{@link module:types~consistencies}.
 * @param {Number} alive The number of replicas that were known to be alive when the request had been processed
 * (since an unavailable exception has been triggered, there will be alive &lt; required)
 * @returns {DecisionInfo}
 */
RetryPolicy.prototype.onUnavailable = function (info, consistency, required, alive) {
  if (info.nbRetry > 0) {
    return this.rethrowResult();
  }
  return this.retryResult(undefined, false);
};

/**
 * Determines what to do when the driver gets a ReadTimeoutException response from a Cassandra node.
 * @param {OperationInfo} info
 * @param {Number} consistency The [consistency]{@link module:types~consistencies} level of the query that triggered
 * the exception.
 * @param {Number} received The number of nodes having answered the request.
 * @param {Number} blockFor The number of replicas whose response is required to achieve the
 * required [consistency]{@link module:types~consistencies}.
 * @param {Boolean} isDataPresent When <code>false</code>, it means the replica that was asked for data has not responded.
 * @returns {DecisionInfo}
 */
RetryPolicy.prototype.onReadTimeout = function (info, consistency, received, blockFor, isDataPresent) {
  if (info.nbRetry > 0) {
    return this.rethrowResult();
  }
  return ((received >= blockFor && !isDataPresent) ?
    this.retryResult() :
    this.rethrowResult());
};

/**
 * Determines what to do when the driver gets a WriteTimeoutException response from a Cassandra node.
 * @param {OperationInfo} info
 * @param {Number} consistency The [consistency]{@link module:types~consistencies} level of the query that triggered
 * the exception.
 * @param {Number} received The number of nodes having acknowledged the request.
 * @param {Number} blockFor The number of replicas whose acknowledgement is required to achieve the required
 * [consistency]{@link module:types~consistencies}.
 * @param {String} writeType A <code>string</code> that describes the type of the write that timed out ("SIMPLE"
 * / "BATCH" / "BATCH_LOG" / "UNLOGGED_BATCH" / "COUNTER").
 * @returns {DecisionInfo}
 */
RetryPolicy.prototype.onWriteTimeout = function (info, consistency, received, blockFor, writeType) {
  if (info.nbRetry > 0) {
    return this.rethrowResult();
  }
  // If the batch log write failed, retry the operation as this might just be we were unlucky at picking candidates
  return writeType === "BATCH_LOG" ? this.retryResult() : this.rethrowResult();
};

/**
 * Defines whether to retry and at which consistency level on an unexpected error.
 * <p>
 * This method might be invoked in the following situations:
 * </p>
 * <ol>
 * <li>On a client timeout, while waiting for the server response
 * (see [socketOptions.readTimeout]{@link ClientOptions}), being the error an instance of
 * [OperationTimedOutError]{@link module:errors~OperationTimedOutError}.</li>
 * <li>On a connection error (socket closed, etc.).</li>
 * <li>When the contacted host replies with an error, such as <code>overloaded</code>, <code>isBootstrapping</code>,
 * </code>serverError, etc. In this case, the error is instance of [ResponseError]{@link module:errors~ResponseError}.
 * </li>
 * </ol>
 * <p>
 * Note that when this method is invoked, <em>the driver cannot guarantee that the mutation has been effectively
 * applied server-side</em>; a retry should only be attempted if the request is known to be idempotent.
 * </p>
 * @param {OperationInfo} info
 * @param {Number|undefined} consistency The [consistency]{@link module:types~consistencies} level of the query that triggered
 * the exception.
 * @param {Error} err The error that caused this request to fail.
 * @returns {DecisionInfo}
 */
RetryPolicy.prototype.onRequestError = function (info, consistency, err) {
  // The default implementation triggers a retry on the next host in the query plan with the same consistency level,
  // regardless of the statement's idempotence, for historical reasons.
  return this.retryResult(undefined, false);
};

/**
 * Returns a {@link DecisionInfo} to retry the request with the given [consistency]{@link module:types~consistencies}.
 * @param {Number|undefined} [consistency] When specified, it retries the request with the given consistency.
 * @param {Boolean} [useCurrentHost] When specified, determines if the retry should be made using the same coordinator.
 * Default: true.
 * @returns {DecisionInfo}
 */
RetryPolicy.prototype.retryResult = function (consistency, useCurrentHost) {
  return {
    decision: RetryPolicy.retryDecision.retry,
    consistency: consistency,
    useCurrentHost: useCurrentHost !== false
  };
};

/**
 * Returns a {@link DecisionInfo} to callback in error when a err is obtained for a given request.
 * @returns {DecisionInfo}
 */
RetryPolicy.prototype.rethrowResult = function () {
  return { decision: RetryPolicy.retryDecision.rethrow };
};

/**
 * Determines the retry decision for the retry policies.
 * @type {Object}
 * @property {Number} rethrow
 * @property {Number} retry
 * @property {Number} ignore
 * @static
 */
RetryPolicy.retryDecision = {
  rethrow:  0,
  retry:    1,
  ignore:   2
};

/**
 * Creates a new instance of <code>IdempotenceAwareRetryPolicy</code>.
 * @classdesc
 * A retry policy that avoids retrying non-idempotent statements.
 * <p>
 * In case of write timeouts or unexpected errors, this policy will always return
 * [rethrowResult()]{@link module:policies/retry~RetryPolicy#rethrowResult} if the statement is deemed non-idempotent
 * (see [QueryOptions.isIdempotent]{@link QueryOptions}).
 * <p/>
 * For all other cases, this policy delegates the decision to the child policy.
 * @param {RetryPolicy} [childPolicy] The child retry policy to wrap. When not defined, it will use an instance of
 * [RetryPolicy]{@link module:policies/retry~RetryPolicy} as child policy.
 * @extends module:policies/retry~RetryPolicy
 * @constructor
 * @deprecated since 4.0 non-idempotent operations are never tried for write timeout or request error, use the default
 * retry policy instead.
 */
function IdempotenceAwareRetryPolicy(childPolicy) {
  this._childPolicy = childPolicy || new RetryPolicy();
}

util.inherits(IdempotenceAwareRetryPolicy, RetryPolicy);

IdempotenceAwareRetryPolicy.prototype.onReadTimeout = function (info, consistency, received, blockFor, isDataPresent) {
  return this._childPolicy.onReadTimeout(info, consistency, received, blockFor, isDataPresent);
};

/**
 * If the query is not idempotent, it returns a rethrow decision. Otherwise, it relies on the child policy to decide.
 */
IdempotenceAwareRetryPolicy.prototype.onRequestError = function (info, consistency, err) {
  if (info.options.isIdempotent) {
    return this._childPolicy.onRequestError(info, consistency, err);
  }
  return this.rethrowResult();
};

IdempotenceAwareRetryPolicy.prototype.onUnavailable = function (info, consistency, required, alive) {
  return this._childPolicy.onUnavailable(info, consistency, required, alive);
};

/**
 * If the query is not idempotent, it return a rethrow decision. Otherwise, it relies on the child policy to decide.
 */
IdempotenceAwareRetryPolicy.prototype.onWriteTimeout = function (info, consistency, received, blockFor, writeType) {
  if (info.options.isIdempotent) {
    return this._childPolicy.onWriteTimeout(info, consistency, received, blockFor, writeType);
  }
  return this.rethrowResult();
};

/**
 * Creates a new instance of FallthroughRetryPolicy.
 * @classdesc
 * A retry policy that never retries nor ignores.
 * <p>
 * All of the methods of this retry policy unconditionally return
 * [rethrow]{@link module:policies/retry~Retry#rethrowResult()}. If this policy is used, retry logic will have to be
 * implemented in business code.
 * </p>
 * @alias module:policies/retry~FallthroughRetryPolicy
 * @extends RetryPolicy
 * @constructor
 */
function FallthroughRetryPolicy() {

}

util.inherits(FallthroughRetryPolicy, RetryPolicy);

/**
 * Implementation of RetryPolicy method that returns [rethrow]{@link module:policies/retry~Retry#rethrowResult()}.
 */
FallthroughRetryPolicy.prototype.onReadTimeout = function () {
  return this.rethrowResult();
};

/**
 * Implementation of RetryPolicy method that returns [rethrow]{@link module:policies/retry~Retry#rethrowResult()}.
 */
FallthroughRetryPolicy.prototype.onRequestError = function () {
  return this.rethrowResult();
};

/**
 * Implementation of RetryPolicy method that returns [rethrow]{@link module:policies/retry~Retry#rethrowResult()}.
 */
FallthroughRetryPolicy.prototype.onUnavailable = function () {
  return this.rethrowResult();
};

/**
 * Implementation of RetryPolicy method that returns [rethrow]{@link module:policies/retry~Retry#rethrowResult()}.
 */
FallthroughRetryPolicy.prototype.onWriteTimeout = function () {
  return this.rethrowResult();
};

/**
 * Decision information
 * @typedef {Object} DecisionInfo
 * @property {Number} decision The decision as specified in
 * [retryDecision]{@link module:policies/retry~RetryPolicy.retryDecision}.
 * @property {Number} [consistency] The [consistency level]{@link module:types~consistencies}.
 * @property {useCurrentHost} [useCurrentHost] Determines if it should use the same host to retry the request.
 * <p>
 *   In the case that the current host is not available anymore, it will be retried on the next host even when
 *   <code>useCurrentHost</code> is set to <code>true</code>.
 * </p>
 */

/**
 * Information of the execution to be used to determine whether the operation should be retried.
 * @typedef {Object} OperationInfo
 * @property {String} query The query that was executed.
 * @param {ExecutionOptions} executionOptions The options related to the execution of the request.
 * @property {Number} nbRetry The number of retries already performed for this operation.
 */

exports.IdempotenceAwareRetryPolicy = IdempotenceAwareRetryPolicy;
exports.FallthroughRetryPolicy = FallthroughRetryPolicy;
exports.RetryPolicy = RetryPolicy;<|MERGE_RESOLUTION|>--- conflicted
+++ resolved
@@ -6,10 +6,7 @@
  */
 'use strict';
 const util = require('util');
-<<<<<<< HEAD
-const errors = require('../errors');
-=======
->>>>>>> 3099ba4a
+
 
 /** @module policies/retry */
 /**
