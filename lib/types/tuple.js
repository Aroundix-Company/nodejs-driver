/**
 * Copyright DataStax, Inc.
 *
 * Please see the license for details:
 * http://www.datastax.com/terms/datastax-dse-driver-license-terms
 */
<<<<<<< HEAD
'use strict';
const util = require('util');
=======

"use strict";

>>>>>>> aaff8944
/** @module types */
/**
 * Creates a new sequence of immutable objects with the parameters provided.
 * @class
 * @classdesc A tuple is a sequence of immutable objects.
 * Tuples are sequences, just like [Arrays]{@link Array}. The only difference is that tuples can't be changed.
 * <p>
 *   As tuples can be used as a Map keys, the {@link Tuple#toString toString()} method calls toString of each element,
 *   to try to get a unique string key.
 * </p>
 * @param [arguments] The sequence elements as arguments.
 * @constructor
 */
function Tuple() {

  /**
   * Immutable elements of Tuple object.
   * @type Array
   */
  this.elements = Array.prototype.slice.call(arguments);

  if (this.elements.length === 0) {
    throw new TypeError('Tuple must contain at least one value');
  }

  /**
   * Returns the number of the elements.
   * @type Number
   */
  this.length = this.elements.length;
}

/**
 * Creates a new instance of a tuple based on the Array
 * @param {Array} elements
 * @returns {Tuple}
 */
Tuple.fromArray = function (elements) {
  // No spread operator in Node.js 4 :/
  // return new Tuple(...elements);
  // Apply the elements Array as parameters
  return new (Function.prototype.bind.apply(Tuple, [ null ].concat(elements)));
};

/**
 * Returns the value located at the index.
 * @param {Number} index Element index
 */
Tuple.prototype.get = function (index) {
  return this.elements[index || 0];
};

/**
 * Returns the string representation of the sequence surrounded by parenthesis, ie: (1, 2).
 * <p>
 *   The returned value attempts to be a unique string representation of its values.
 * </p>
 * @returns {string}
 */
Tuple.prototype.toString = function () {
  return ('(' +
    this.elements.reduce(function (prev, x, i) {
      return prev + (i > 0 ? ',' : '') + x.toString();
    }, '') +
    ')');
};

/**
 * Returns the Array representation of the sequence.
 * @returns {Array}
 */
Tuple.prototype.toJSON = function () {
  return this.elements;
};

/**
 * Gets the elements as an array
 * @returns {Array}
 */
Tuple.prototype.values = function () {
  return this.elements.slice(0);
};

module.exports = Tuple;<|MERGE_RESOLUTION|>--- conflicted
+++ resolved
@@ -4,14 +4,9 @@
  * Please see the license for details:
  * http://www.datastax.com/terms/datastax-dse-driver-license-terms
  */
-<<<<<<< HEAD
-'use strict';
-const util = require('util');
-=======
 
 "use strict";
 
->>>>>>> aaff8944
 /** @module types */
 /**
  * Creates a new sequence of immutable objects with the parameters provided.
